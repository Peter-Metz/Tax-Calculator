"""
Test generates statistics for puf.csv variables.
"""
# CODING-STYLE CHECKS:
# pycodestyle test_puf_var_stats.py
# pylint --disable=locally-disabled test_puf_var_stats.py

import os
import json
import copy
import numpy as np
import pandas as pd
import pytest
# pylint: disable=import-error
from taxcalc import Policy, Records, Calculator


def create_base_table(test_path):
    """
    Create and return base table.
    """
    # specify calculated variable names and descriptions
    calc_dict = {'eitc': 'Federal EITC',
                 'iitax': 'Federal income tax liability',
                 'payrolltax': 'Payroll taxes (ee+er) for OASDI+HI',
                 'c00100': 'Federal AGI',
                 'c02500': 'OASDI benefits in AGI',
                 'c04600': 'Post-phase-out personal exemption',
                 'c21040': 'Itemized deduction that is phased out',
                 'c04470': 'Post-phase-out itemized deduction',
                 'c04800': 'Federal regular taxable income',
                 'c05200': 'Regular tax on taxable income',
                 'c07220': 'Child tax credit (adjusted)',
                 'c11070': 'Extra child tax credit (refunded)',
                 'c07180': 'Child care credit',
                 'c09600': 'Federal AMT liability'}
    # specify read variable names and descriptions
    unused_var_set = set(['DSI', 'EIC',
                          'h_seq', 'a_lineno', 'ffpos', 'fips', 'agi_bin',
                          'FLPDYR', 'FLPDMO', 'f2441', 'f3800', 'f6251',
                          'f8582', 'f8606', 'f8829', 'f8910', 'f8936', 'n20',
                          'n24', 'n25', 'n30', 'PREP', 'SCHB', 'SCHCF', 'SCHE',
                          'TFORM', 'IE', 'TXST', 'XFPT', 'XFST', 'XOCAH',
                          'XOCAWH', 'XOODEP', 'XOPAR', 'XTOT', 'MARS', 'MIDR',
                          'RECID', 'gender', 'wage_head', 'wage_spouse',
                          'earnsplit', 'agedp1', 'agedp2', 'agedp3',
                          's006', 's008', 's009', 'WSAMP', 'TXRT',
                          'matched_weight', 'e00200p', 'e00200s',
                          'e00900p', 'e00900s', 'e02100p', 'e02100s',
                          'age_head', 'age_spouse',
                          'nu18', 'n1820', 'n21',
                          'ssi_ben', 'snap_ben', 'other_ben',
                          'mcare_ben', 'mcaid_ben', 'vet_ben',
                          'housing_ben', 'tanf_ben', 'wic_ben',
                          'blind_head', 'blind_spouse',
                          'PT_SSTB_income',
                          'PT_binc_w2_wages',
                          'PT_ubia_property'])
    records_varinfo = Records(data=None)
    read_vars = list(records_varinfo.USABLE_READ_VARS - unused_var_set)
    # get read variable information from JSON file
    rec_vars_path = os.path.join(test_path, '..', 'records_variables.json')
    with open(rec_vars_path) as rvfile:
        read_var_dict = json.load(rvfile)
    # create table_dict with sorted read vars followed by sorted calc vars
    table_dict = dict()
    for var in sorted(read_vars):
        if "taxdata_puf" in read_var_dict['read'][var]['availability']:
            table_dict[var] = read_var_dict['read'][var]['desc']
        else:
            pass
<<<<<<< HEAD
        table_dict[var] = read_var_dict['read'][var]['desc']
=======
>>>>>>> be348786
    sorted_calc_vars = sorted(calc_dict.keys())
    for var in sorted_calc_vars:
        table_dict[var] = calc_dict[var]
    # construct DataFrame table from table_dict
    table = pd.DataFrame.from_dict(table_dict, orient='index')
    table.columns = ['description']
    return table


def calculate_corr_stats(calc, table):
    """
    Calculate correlation coefficient matrix.
    """
    errmsg = ''
    for varname1 in table.index:
        var1 = calc.array(varname1)
        var1_cc = list()
        for varname2 in table.index:
            var2 = calc.array(varname2)
            try:
                cor = np.corrcoef(var1, var2)[0][1]
            except FloatingPointError:
                msg = 'corr-coef error for {} and {}\n'
                errmsg += msg.format(varname1, varname2)
                cor = 9.99  # because could not compute it
            var1_cc.append(cor)
        table[varname1] = var1_cc
    if errmsg:
        raise ValueError('\n' + errmsg)


def calculate_mean_stats(calc, table, year):
    """
    Calculate weighted means for year.
    """
    total_weight = calc.total_weight()
    means = list()
    for varname in table.index:
        wmean = calc.weighted_total(varname) / total_weight
        means.append(wmean)
    table[str(year)] = means


def differences(new_filename, old_filename, stat_kind):
    """
    Return message string if differences detected by np.allclose();
    otherwise return empty string.
    """
    new_df = pd.read_csv(new_filename)
    old_df = pd.read_csv(old_filename)
    diffs = False
    if list(new_df.columns.values) == list(old_df.columns.values):
        for col in new_df.columns[1:]:
            if col == 'description':
                continue  # skip description column
            if not np.allclose(new_df[col], old_df[col]):
                diffs = True
    else:
        diffs = True
    if diffs:
        new_name = os.path.basename(new_filename)
        old_name = os.path.basename(old_filename)
        msg = '{} RESULTS DIFFER:\n'.format(stat_kind)
        msg += '-------------------------------------------------'
        msg += '-------------\n'
        msg += '--- NEW RESULTS IN {} FILE ---\n'.format(new_name)
        msg += '--- if new OK, copy {} to  ---\n'.format(new_name)
        msg += '---                 {}         ---\n'.format(old_name)
        msg += '---            and rerun test.                   '
        msg += '          ---\n'
        msg += '-------------------------------------------------'
        msg += '-------------\n'
    else:
        msg = ''
        os.remove(new_filename)
    return msg


MEAN_FILENAME = 'puf_var_wght_means_by_year.csv'
CORR_FILENAME = 'puf_var_correl_coeffs_2016.csv'


@pytest.mark.requires_pufcsv
def test_puf_var_stats(tests_path, puf_fullsample):
    """
    Main logic of test.
    """
    # create a baseline Policy object containing 2017_law.json parameters
    pre_tcja_jrf = os.path.join(tests_path, '..', 'reforms', '2017_law.json')
    pre_tcja = Policy.read_json_reform(pre_tcja_jrf)
    baseline_policy = Policy()
    baseline_policy.implement_reform(pre_tcja)
    # create a Calculator object using baseline_policy and full puf.csv sample
    rec = Records(data=puf_fullsample)
    calc = Calculator(policy=baseline_policy, records=rec, verbose=False)
    # create base tables
    table_mean = create_base_table(tests_path)
    table_corr = copy.deepcopy(table_mean)
    del table_corr['description']
    # add statistics to tables
    year_headers = ['description']
    for year in range(Policy.JSON_START_YEAR, Policy.LAST_BUDGET_YEAR + 1):
        assert year == calc.current_year
        year_headers.append(str(year))
        calc.calc_all()
        calculate_mean_stats(calc, table_mean, year)
        if year == 2016:
            calculate_corr_stats(calc, table_corr)
        if year < Policy.LAST_BUDGET_YEAR:
            calc.increment_year()
    # write tables to new CSV files
    mean_path = os.path.join(tests_path, MEAN_FILENAME + '-new')
    table_mean.sort_index(inplace=True)
    table_mean.to_csv(mean_path, header=year_headers, float_format='%8.0f')
    corr_path = os.path.join(tests_path, CORR_FILENAME + '-new')
    table_corr.sort_index(inplace=True)
    table_corr.to_csv(corr_path, float_format='%8.2f',
                      columns=table_corr.index)
    # compare new and old CSV files for differences
    mean_msg = differences(mean_path, mean_path[:-4], 'MEAN')
    corr_msg = differences(corr_path, corr_path[:-4], 'CORR')
    if mean_msg or corr_msg:
        raise ValueError(mean_msg + corr_msg)<|MERGE_RESOLUTION|>--- conflicted
+++ resolved
@@ -69,10 +69,6 @@
             table_dict[var] = read_var_dict['read'][var]['desc']
         else:
             pass
-<<<<<<< HEAD
-        table_dict[var] = read_var_dict['read'][var]['desc']
-=======
->>>>>>> be348786
     sorted_calc_vars = sorted(calc_dict.keys())
     for var in sorted_calc_vars:
         table_dict[var] = calc_dict[var]
