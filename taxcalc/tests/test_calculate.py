--- conflicted
+++ resolved
@@ -147,27 +147,6 @@
     rec = Records.cps_constructor(data=cps_subsample)
     with pytest.raises(ValueError):
         Calculator(records=rec)
-
-
-<<<<<<< HEAD
-def test_calculator_current_law_version(cps_subsample):
-    rec = Records.cps_constructor(data=cps_subsample)
-    pol = Policy()
-    reform = {2013: {'_II_rt7': [0.45]}}
-    pol.implement_reform(reform)
-    calc = Calculator(policy=pol, records=rec)
-    calc_clp = calc.current_law_version()
-    assert isinstance(calc_clp, Calculator)
-    assert calc.param('II_rt6') == calc_clp.param('II_rt6')
-    assert calc.param('II_rt7') != calc_clp.param('II_rt7')
-=======
-def test_calculator_attr_access_to_policy(cps_subsample):
-    rec = Records.cps_constructor(data=cps_subsample)
-    calc = Calculator(policy=Policy(), records=rec)
-    assert hasattr(calc.records, 'c01000')
-    assert hasattr(calc.policy, '_AMT_Child_em')
-    assert hasattr(calc, 'policy')
->>>>>>> 9cef5080
 
 
 def test_calculator_mtr(cps_subsample):
@@ -265,15 +244,11 @@
                              [std5, std5, std5, std5, std5],
                              [std6, std6, std6, std6, std6],
                              [std7, std7, std7, std7, std7]])
-<<<<<<< HEAD
-    assert np.allclose(calc.param('_STD_Aged'), exp_STD_Aged)
+    act_STD_Aged = calc.param('_STD_Aged')
+    assert np.allclose(act_STD_Aged[:5], exp_STD_Aged)
     exp_II_em = np.array([3900, 3950, 5000, 6000, 6000])
-    assert np.allclose(calc.param('_II_em'), exp_II_em)
-=======
-    assert np.allclose(calc.policy._STD_Aged[:5], exp_STD_Aged)
-    exp_II_em = np.array([3900, 3950, 5000, 6000, 6000])
-    assert np.allclose(calc.policy._II_em[:5], exp_II_em)
->>>>>>> 9cef5080
+    act_II_em = calc.param('_II_em')
+    assert np.allclose(act_II_em[:5], exp_II_em)
 
 
 def test_ID_HC_vs_BS(cps_subsample):
