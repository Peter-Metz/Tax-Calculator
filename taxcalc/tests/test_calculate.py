import os
import sys
import json
CUR_PATH = os.path.abspath(os.path.dirname(__file__))
sys.path.append(os.path.join(CUR_PATH, "../../"))
import numpy as np
from numpy.testing import assert_array_equal
import pandas as pd
import tempfile
import pytest
from taxcalc import Policy, Records, Calculator
from taxcalc import create_distribution_table, create_difference_table


# use 1991 PUF-like data to emulate current PUF, which is private
TAX_DTA_PATH = os.path.join(CUR_PATH, '../../tax_all1991_puf.gz')
TAX_DTA = pd.read_csv(TAX_DTA_PATH, compression='gzip')
# PUF-fix-up: MIdR needs to be type int64 to match PUF
TAX_DTA['midr'] = TAX_DTA['midr'].astype('int64')
# specify WEIGHTS appropriate for 1991 data
WEIGHTS_FILENAME = '../../WEIGHTS_testing.csv'
WEIGHTS_PATH = os.path.join(CUR_PATH, WEIGHTS_FILENAME)
WEIGHTS = pd.read_csv(WEIGHTS_PATH)

IRATES = {1991: 0.015, 1992: 0.020, 1993: 0.022, 1994: 0.020, 1995: 0.021,
          1996: 0.022, 1997: 0.023, 1998: 0.024, 1999: 0.024, 2000: 0.024,
          2001: 0.024, 2002: 0.024}


@pytest.yield_fixture
def policyfile():

    txt = """{"_almdep": {"value": [7150, 7250, 7400]},
             "_almsep": {"value": [40400, 41050]},
             "_rt5": {"value": [0.33 ]},
             "_rt7": {"value": [0.396]}}"""

    f = tempfile.NamedTemporaryFile(mode="a", delete=False)
    f.write(txt + "\n")
    f.close()
    # Must close and then yield for Windows platform
    yield f
    os.remove(f.name)


def run():
    parm = Policy()
    assert parm.current_year == 2013
    recs = Records(data=TAX_DTA, weights=WEIGHTS, start_year=2009)
    calc = Calculator(policy=parm, records=recs)
    assert calc.current_year == 2013
    totaldf = calc.calc_all_test()
    totaldf = totaldf.T.groupby(level=0).first().T  # drop duplicates
    exp_results_file = os.path.join(CUR_PATH, '../../exp_results.csv.gz')
    exp_results = pd.read_csv(exp_results_file, compression='gzip')
    exp_set = set(exp_results.columns)  # fix-up to bad colname in exp_results
    cur_set = set(totaldf.columns)
    exp_set.add('_avail')
    exp_set.add('c62100_everyone')

    assert(exp_set == cur_set)

    for label in exp_results.columns:
        lhs = exp_results[label].values.reshape(len(exp_results))
        rhs = totaldf[label].values.reshape(len(exp_results))
        res = np.allclose(lhs, rhs, atol=1e-02)
        if not res:
            print('Problem found in: ', label)


def test_sequence():
    run()


def test_make_Calculator():
    parm = Policy()
    assert parm.current_year == 2013
    recs = Records(data=TAX_DTA, weights=WEIGHTS, start_year=2009)
    calc = Calculator(policy=parm, records=recs)
    assert calc.current_year == 2013


def test_make_Calculator_deepcopy():
    import copy
    parm = Policy()
    recs = Records(data=TAX_DTA, weights=WEIGHTS, start_year=2009)
    calc1 = Calculator(policy=parm, records=recs)
    calc2 = copy.deepcopy(calc1)
    assert isinstance(calc2, Calculator)


def test_make_Calculator_files_to_ctor(policyfile):
    with open(policyfile.name) as pfile:
        policy = json.load(pfile)
    ppo = Policy(parameter_dict=policy, start_year=1991,
                 num_years=len(IRATES), inflation_rates=IRATES)
    calc = Calculator(policy=ppo, records=TAX_DTA_PATH,
                      start_year=1991, inflation_rates=IRATES)
    assert calc


def test_make_Calculator_with_policy_reform():
    # create a Policy object and apply a policy reform
    policy2 = Policy()
    reform2 = {2013: {'_II_em': np.array([4000]), '_II_em_cpi': False,
                      '_STD_Aged': [[1600, 1300, 1300, 1600, 1600, 1300]],
                      "_STD_Aged_cpi": False}}
    policy2.implement_reform(reform2)
    # create a Calculator object using this policy-reform
    puf = Records(data=TAX_DTA, weights=WEIGHTS, start_year=2009)
    calc2 = Calculator(policy=policy2, records=puf)
    # check that Policy object embedded in Calculator object is correct
    assert calc2.current_year == 2013
    assert calc2.policy.II_em == 4000
    assert_array_equal(calc2.policy._II_em, np.array([4000] * 12))
    exp_STD_Aged = [[1600, 1300, 1300, 1600, 1600, 1300]] * 12
    assert_array_equal(calc2.policy._STD_Aged, np.array(exp_STD_Aged))
    assert_array_equal(calc2.policy.STD_Aged,
                       np.array([1600, 1300, 1300, 1600, 1600, 1300]))


def test_make_Calculator_with_multiyear_reform():
    # create a Policy object and apply a policy reform
    policy3 = Policy()
    reform3 = {2015: {}}
    reform3[2015]['_STD_Aged'] = [[1600, 1300, 1600, 1300, 1600, 1300]]
    reform3[2015]['_II_em'] = [5000, 6000]  # reform values for 2015 and 2016
    reform3[2015]['_II_em_cpi'] = False
    policy3.implement_reform(reform3)
    # create a Calculator object using this policy-reform
    puf = Records(data=TAX_DTA, weights=WEIGHTS, start_year=2009)
    calc3 = Calculator(policy=policy3, records=puf)
    # check that Policy object embedded in Calculator object is correct
    assert calc3.current_year == 2013
    assert calc3.policy.II_em == 3900
    assert calc3.policy.num_years == 12
    exp_II_em = [3900, 3950, 5000] + [6000] * 9
    assert_array_equal(calc3.policy._II_em, np.array(exp_II_em))
    calc3.increment_year()
    calc3.increment_year()
    assert calc3.current_year == 2015
    assert_array_equal(calc3.policy.STD_Aged,
                       np.array([1600, 1300, 1600, 1300, 1600, 1300]))


def test_make_Calculator_with_reform_after_start_year():
    # create Policy object using custom indexing rates
    irates = {2013: 0.01, 2014: 0.01, 2015: 0.02, 2016: 0.01, 2017: 0.03}
    parm = Policy(start_year=2013, num_years=len(irates),
                  inflation_rates=irates)
    # specify reform in 2015, which is two years after Policy start_year
    reform = {2015: {}, 2016: {}}
    reform[2015]['_STD_Aged'] = [[1600, 1300, 1600, 1300, 1600, 1300]]
    reform[2015]['_II_em'] = [5000]
    reform[2016]['_II_em'] = [6000]
    reform[2016]['_II_em_cpi'] = False
    parm.implement_reform(reform)
    tax_dta = pd.read_csv(TAX_DTA_PATH, compression='gzip')
    recs = Records(data=tax_dta, weights=WEIGHTS, start_year=2009)
    calc = Calculator(policy=parm, records=recs)
    # compare actual and expected parameter values over all years
    exp_STD_Aged = np.array([[1500, 1200, 1200, 1500, 1500, 1200],
                             [1550, 1200, 1200, 1550, 1550, 1200],
                             [1600, 1300, 1600, 1300, 1600, 1300],
                             [1632, 1326, 1632, 1326, 1632, 1326],
                             [1648, 1339, 1648, 1339, 1648, 1339]])
    exp_II_em = np.array([3900, 3950, 5000, 6000, 6000])
    assert_array_equal(calc.policy._STD_Aged, exp_STD_Aged)
    assert_array_equal(calc.policy._II_em, exp_II_em)
    # compare actual and expected values for 2015
    calc.increment_year()
    calc.increment_year()
    assert calc.current_year == 2015
    exp_2015_II_em = 5000
    assert_array_equal(calc.policy.II_em, exp_2015_II_em)
    exp_2015_STD_Aged = np.array([1600, 1300, 1600, 1300, 1600, 1300])
    assert_array_equal(calc.policy.STD_Aged, exp_2015_STD_Aged)


def test_make_Calculator_user_mods_with_cpi_flags(policyfile):
    with open(policyfile.name) as pfile:
        policy = json.load(pfile)
    ppo = Policy(parameter_dict=policy, start_year=1991,
                 num_years=len(IRATES), inflation_rates=IRATES)
    calc = Calculator(policy=ppo, records=TAX_DTA_PATH, start_year=1991,
                      inflation_rates=IRATES)
    user_mods = {1991: {"_almdep": [7150, 7250, 7400],
                        "_almdep_cpi": True,
                        "_almsep": [40400, 41050],
                        "_almsep_cpi": False,
                        "_rt5": [0.33],
                        "_rt7": [0.396]}}
    calc.policy.implement_reform(user_mods)

    inf_rates = [IRATES[1991 + i] for i in range(0, 12)]
    exp_almdep = Policy.expand_array(np.array([7150, 7250, 7400]),
                                     inflate=True,
<<<<<<< HEAD
                                     inflation_rates=inf_rates,
                                     num_years=12)
=======
                                     inflation_rates=inf_rates, num_years=12)
>>>>>>> 12d2f72f
    act_almdep = getattr(calc.policy, '_almdep')
    assert_array_equal(act_almdep, exp_almdep)
    exp_almsep_values = [40400] + [41050] * 11
    exp_almsep = np.array(exp_almsep_values)
    act_almsep = getattr(calc.policy, '_almsep')
    assert_array_equal(act_almsep, exp_almsep)


def test_make_Calculator_raises_on_no_policy():
    rec = Records(data=TAX_DTA, weights=WEIGHTS, start_year=2013)
    with pytest.raises(ValueError):
        calc = Calculator(records=rec)


def test_Calculator_attr_access_to_policy():
    policy = Policy()
    puf = Records(data=TAX_DTA, weights=WEIGHTS, start_year=2009)
    calc = Calculator(policy=policy, records=puf)
    assert hasattr(calc.records, 'c01000')
    assert hasattr(calc.policy, '_AMT_Child_em')
    assert hasattr(calc, 'policy')


def test_Calculator_create_distribution_table():
    policy = Policy()
    puf = Records(data=TAX_DTA, weights=WEIGHTS, start_year=2009)
    calc = Calculator(policy=policy, records=puf)
    calc.calc_all()
    dist_labels = ['Returns', 'AGI', 'Standard Deduction Filers',
                   'Standard Deduction', 'Itemizers',
                   'Itemized Deduction', 'Personal Exemption',
                   'Taxable Income', 'Regular Tax', 'AMTI', 'AMT Filers',
                   'AMT', 'Tax before Credits', 'Non-refundable Credits',
                   'Tax before Refundable Credits', 'Refundable Credits',
                   'Revenue']
    dt1 = create_distribution_table(calc, groupby="weighted_deciles",
                                    result_type="weighted_sum")
    dt1.columns = dist_labels
    dt2 = create_distribution_table(calc, groupby="small_income_bins",
                                    result_type="weighted_avg")
    assert isinstance(dt1, pd.DataFrame)
    assert isinstance(dt2, pd.DataFrame)


def test_Calculator_create_difference_table():
    # create current-law Policy object and use to create Calculator calc1
    policy1 = Policy()
    puf1 = Records(data=TAX_DTA, weights=WEIGHTS, start_year=2009)
    calc1 = Calculator(policy=policy1, records=puf1)
    calc1.calc_all()
    # create policy-reform Policy object and use to create Calculator calc2
    policy2 = Policy()
    reform = {2013: {'_II_rt7': [0.45]}}
    policy2.implement_reform(reform)
    puf2 = Records(data=TAX_DTA, weights=WEIGHTS, start_year=2009)
    calc2 = Calculator(policy=policy2, records=puf2)
    # create difference table and check that it is a Pandas DataFrame
    dtable = create_difference_table(calc1, calc2, groupby="weighted_deciles")
    assert isinstance(dtable, pd.DataFrame)


def test_diagnostic_table():
    policy = Policy()
    TAX_DTA.flpdyr += 18  # flpdyr==2009 so that Records ctor will apply blowup
    puf = Records(data=TAX_DTA, weights=WEIGHTS)
    calc = Calculator(policy=policy, records=puf)
    calc.diagnostic_table()


def test_make_Calculator_increment_years_first():
    # create Policy object with custom indexing rates and policy reform
    irates = {2013: 0.01, 2014: 0.01, 2015: 0.02, 2016: 0.01, 2017: 0.03}
    policy = Policy(start_year=2013, inflation_rates=irates,
                    num_years=len(irates))
    reform = {2015: {}, 2016: {}}
    reform[2015]['_STD_Aged'] = [[1600, 1300, 1600, 1300, 1600, 1300]]
    reform[2015]['_II_em'] = [5000]
    reform[2016]['_II_em'] = [6000]
    reform[2016]['_II_em_cpi'] = False
    policy.implement_reform(reform)
    # create Records object by reading 1991 data and saying it is 2009 data
    tax_dta = pd.read_csv(TAX_DTA_PATH, compression='gzip')
    puf = Records(tax_dta, weights=WEIGHTS, start_year=2009)
    # create Calculator object with Policy object as modified by reform
    calc = Calculator(policy=policy, records=puf)
    # compare expected policy parameter values with those embedded in calc
    exp_STD_Aged = np.array([[1500, 1200, 1200, 1500, 1500, 1200],
                             [1550, 1200, 1200, 1550, 1550, 1200],
                             [1600, 1300, 1600, 1300, 1600, 1300],
                             [1632, 1326, 1632, 1326, 1632, 1326],
                             [1648, 1339, 1648, 1339, 1648, 1339]])
    exp_II_em = np.array([3900, 3950, 5000, 6000, 6000])
    assert_array_equal(calc.policy._STD_Aged, exp_STD_Aged)
    assert_array_equal(calc.policy._II_em, exp_II_em)


class TaxCalcError(Exception):
    '''I've stripped this down to a simple extension of the basic Exception for
    now. We can add functionality later as we see fit.
    '''
    pass<|MERGE_RESOLUTION|>--- conflicted
+++ resolved
@@ -195,12 +195,7 @@
     inf_rates = [IRATES[1991 + i] for i in range(0, 12)]
     exp_almdep = Policy.expand_array(np.array([7150, 7250, 7400]),
                                      inflate=True,
-<<<<<<< HEAD
-                                     inflation_rates=inf_rates,
-                                     num_years=12)
-=======
                                      inflation_rates=inf_rates, num_years=12)
->>>>>>> 12d2f72f
     act_almdep = getattr(calc.policy, '_almdep')
     assert_array_equal(act_almdep, exp_almdep)
     exp_almsep_values = [40400] + [41050] * 11
