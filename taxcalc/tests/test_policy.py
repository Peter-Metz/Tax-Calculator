"""
Test Policy class and its methods.
"""
# CODING-STYLE CHECKS:
# pycodestyle test_policy.py
# pylint --disable=locally-disabled test_policy.py
#
# pylint: disable=too-many-lines

import os
import json
import numpy as np
import pytest
import paramtools
# pylint: disable=import-error
from taxcalc import Policy


def test_incorrect_class_instantiation():
    """
    Test incorrect instantiation of Policy class object.
    """
    with pytest.raises(ValueError):
        Policy(gfactors=list())


def test_correct_class_instantiation():
    """
    Test correct instantiation of Policy class object.
    """
    pol = Policy()
    assert pol
    pol.implement_reform({})
    with pytest.raises(paramtools.ValidationError):
        pol.implement_reform(list())
    with pytest.raises(paramtools.ValidationError):
        pol.implement_reform({2099: {'II_em': 99000}})
    pol.set_year(2019)
    with pytest.raises(paramtools.ValidationError):
        pol.implement_reform({2018: {'II_em': 99000}})
    with pytest.raises(paramtools.ValidationError):
        pol.implement_reform({2020: {'II_em': -1000}})


def test_json_reform_url():
    """
    Test reading a JSON reform from a URL. Results from the URL are expected
    to match the results from the string.
    """
    reform_str = """
    {
        // raise FICA payroll tax rate in 2018 and 2020
        "FICA_ss_trt": {
            "2018": 0.130,
            "2020": 0.140
        },
        // raise Medicare payroll tax rate in 2019 and 2021
        "FICA_mc_trt": {
            "2019": 0.030,
            "2021": 0.032
        }
    }
    """
    reform_url = ('https://raw.githubusercontent.com/PSLmodels/'
                  'Tax-Calculator/master/taxcalc/reforms/ptaxes0.json')
    params_str = Policy.read_json_reform(reform_str)
    params_url = Policy.read_json_reform(reform_url)
    assert params_str == params_url


REFORM_JSON = """
// Example of a reform file suitable for Policy.read_json_reform().
// This JSON file can contain any number of trailing //-style comments, which
// will be removed before the contents are converted from JSON to a dictionary.
// The primary keys are parameters and the secondary keys are years.
// Both the primary and secondary key values must be enclosed in quotes (").
// Boolean variables are specified as true or false (no quotes; all lowercase).
{
    "AMT_brk1": // top of first AMT tax bracket
    {"2015": 200000,
     "2017": 300000
    },
    "EITC_c": // maximum EITC amount by number of qualifying kids (0,1,2,3+)
    {"2016": [ 900, 5000,  8000,  9000],
     "2019": [1200, 7000, 10000, 12000]
    },
    "II_em": // personal exemption amount (see indexing changes below)
    {"2016": 6000,
     "2018": 7500,
     "2020": 9000
    },
    "II_em-indexed": // personal exemption amount indexing status
    {"2016": false, // values in future years are same as this year value
     "2018": true   // values in future years indexed with this year as base
    },
    "SS_Earnings_c": // social security (OASDI) maximum taxable earnings
    {"2016": 300000,
     "2018": 500000,
     "2020": 700000
    },
    "AMT_em-indexed": // AMT exemption amount indexing status
    {"2017": false, // values in future years are same as this year value
     "2020": true   // values in future years indexed with this year as base
    }
}
"""


# pylint: disable=protected-access,no-member


@pytest.mark.parametrize("set_year", [False, True])
def test_read_json_reform_file_and_implement_reform(set_year):
    """
    Test reading and translation of reform JSON into a reform dictionary
    and then using that reform dictionary to implement reform.
    """
    pol = Policy()
    if set_year:
        pol.set_year(2015)
    pol.implement_reform(Policy.read_json_reform(REFORM_JSON))
    syr = pol.start_year
    # pylint: disable=protected-access
    amt_brk1 = pol._AMT_brk1
    assert amt_brk1[2015 - syr] == 200000
    assert amt_brk1[2016 - syr] > 200000
    assert amt_brk1[2017 - syr] == 300000
    assert amt_brk1[2018 - syr] > 300000
    ii_em = pol._II_em
    assert ii_em[2016 - syr] == 6000
    assert ii_em[2017 - syr] == 6000
    assert ii_em[2018 - syr] == 7500
    assert ii_em[2019 - syr] > 7500
    assert ii_em[2020 - syr] == 9000
    assert ii_em[2021 - syr] > 9000
    amt_em = pol._AMT_em
    assert amt_em[2016 - syr, 0] > amt_em[2015 - syr, 0]
    assert amt_em[2017 - syr, 0] > amt_em[2016 - syr, 0]
    assert amt_em[2018 - syr, 0] == amt_em[2017 - syr, 0]
    assert amt_em[2019 - syr, 0] == amt_em[2017 - syr, 0]
    assert amt_em[2020 - syr, 0] == amt_em[2017 - syr, 0]
    assert amt_em[2021 - syr, 0] > amt_em[2020 - syr, 0]
    assert amt_em[2022 - syr, 0] > amt_em[2021 - syr, 0]
    add4aged = pol._ID_Medical_frt_add4aged
    assert add4aged[2015 - syr] == -0.025
    assert add4aged[2016 - syr] == -0.025
    assert add4aged[2017 - syr] == 0.0
    assert add4aged[2022 - syr] == 0.0


def test_constant_inflation_rate_with_reform():
    """
    Test indexing of policy parameters involved in a reform.
    """
    pol = Policy()
    # implement reform in year before final year
    fyr = Policy.LAST_BUDGET_YEAR
    ryr = fyr - 1
    reform = {
        'II_em': {(ryr - 3): 1000,  # to avoid divide-by-zero under TCJA
                  ryr: 20000}
    }
    pol.implement_reform(reform)
    # extract price inflation rates
    pirates = pol.inflation_rates()
    syr = Policy.JSON_START_YEAR
    irate_b = pirates[ryr - 2]
    irate_a = pirates[ryr]
    # check implied inflation rate just before reform
    grate = float(pol._II_em[ryr - 1 - syr]) / float(pol._II_em[ryr - 2 - syr])
    assert round(grate - 1.0, 4) == round(irate_b, 4)
    # check implied inflation rate just after reform
    grate = float(pol._II_em[ryr + 1 - syr]) / float(pol._II_em[ryr - syr])
    assert round(grate - 1.0, 6) == round(irate_a, 6)


def test_variable_inflation_rate_with_reform():
    """
    Test indexing of policy parameters involved in a reform.
    """
    pol = Policy()
    syr = Policy.JSON_START_YEAR
    assert pol._II_em[2013 - syr] == 3900
    # implement reform in 2020 which is two years before the last year, 2022
    reform = {
        'II_em': {2018: 1000,  # to avoid divide-by-zero under TCJA
                  2020: 20000}
    }
    pol.implement_reform(reform)
    pol.set_year(2020)
    assert pol.current_year == 2020
    # extract price inflation rates
    pirates = pol.inflation_rates()
    irate2018 = pirates[2018]
    irate2020 = pirates[2020]
    irate2021 = pirates[2021]
    # check implied inflation rate between 2018 and 2019 (before the reform)
    grate = float(pol._II_em[2019 - syr]) / float(pol._II_em[2018 - syr])
    assert round(grate - 1.0, 5) == round(irate2018, 5)
    # check implied inflation rate between 2020 and 2021 (after the reform)
    grate = float(pol._II_em[2021 - syr]) / float(pol._II_em[2020 - syr])
    assert round(grate - 1.0, 5) == round(irate2020, 5)
    # check implied inflation rate between 2021 and 2022 (after the reform)
    grate = float(pol._II_em[2022 - syr]) / float(pol._II_em[2021 - syr])
    assert round(grate - 1.0, 5) == round(irate2021, 5)


def test_multi_year_reform():
    """
    Test multi-year reform involving 1D and 2D parameters.
    """
    # specify dimensions of policy Policy object
    syr = Policy.JSON_START_YEAR
    nyrs = Policy.DEFAULT_NUM_YEARS
    pol = Policy()
    iratelist = pol.inflation_rates()
    ifactor = {}
    for i in range(0, nyrs):
        ifactor[syr + i] = 1.0 + iratelist[syr + i]
    wratelist = pol.wage_growth_rates()
    wfactor = {}
    for i in range(0, nyrs):
        wfactor[syr + i] = 1.0 + wratelist[syr + i]
    # TODO: this seems like a test of _expand_array which is
    # already tested within paramtools
    # confirm that parameters have current-law values
<<<<<<< HEAD
    # assert np.allclose(getattr(pol, '_EITC_c'),
    #                    Policy._expand_array(
    #                        np.array([[487, 3250, 5372, 6044],
    #                                  [496, 3305, 5460, 6143],
    #                                  [503, 3359, 5548, 6242],
    #                                  [506, 3373, 5572, 6269],
    #                                  [510, 3400, 5616, 6318],
    #                                  [519, 3461, 5716, 6431]],
    #                                 dtype=np.float64),
    #                        'real',
    #                        inflate=True,
    #                        inflation_rates=iratelist,
    #                        num_years=nyrs),
    #                    atol=0.01, rtol=0.0)
    # assert np.allclose(getattr(pol, '_STD_Dep'),
    #                    Policy._expand_array(
    #                        np.array([1000, 1000, 1050, 1050, 1050, 1050],
    #                                 dtype=np.float64),
    #                        'real',
    #                        inflate=True,
    #                        inflation_rates=iratelist,
    #                        num_years=nyrs),
    #                    atol=0.01, rtol=0.0)
    # assert np.allclose(getattr(pol, '_CTC_c'),
    #                    Policy._expand_array(
    #                        np.array([1000] * 5 + [2000] * 8 + [1000],
    #                                 dtype=np.float64),
    #                        'real',
    #                        inflate=False,
    #                        inflation_rates=iratelist,
    #                        num_years=nyrs),
    #                    atol=0.01, rtol=0.0)
    # # this parameter uses a different indexing rate
    # assert np.allclose(getattr(pol, '_SS_Earnings_c'),
    #                    Policy._expand_array(
    #                        np.array([113700, 117000, 118500, 118500, 127200,
    #                                  128400],
    #                                 dtype=np.float64),
    #                        'real',
    #                        inflate=True,
    #                        inflation_rates=wratelist,
    #                        num_years=nyrs),
    #                    atol=0.01, rtol=0.0)
=======
    assert np.allclose(getattr(pol, '_EITC_c'),
                       Policy._expand_array(
                           np.array([[487, 3250, 5372, 6044],
                                     [496, 3305, 5460, 6143],
                                     [503, 3359, 5548, 6242],
                                     [506, 3373, 5572, 6269],
                                     [510, 3400, 5616, 6318],
                                     [519, 3461, 5716, 6431],
                                     [529, 3526, 5828, 6557]],
                                    dtype=np.float64),
                           'real',
                           inflate=True,
                           inflation_rates=iratelist,
                           num_years=nyrs),
                       atol=0.01, rtol=0.0)
    assert np.allclose(getattr(pol, '_STD_Dep'),
                       Policy._expand_array(
                           np.array([1000, 1000, 1050, 1050, 1050, 1050, 1100],
                                    dtype=np.float64),
                           'real',
                           inflate=True,
                           inflation_rates=iratelist,
                           num_years=nyrs),
                       atol=0.01, rtol=0.0)
    assert np.allclose(getattr(pol, '_CTC_c'),
                       Policy._expand_array(
                           np.array([1000] * 5 + [2000] * 8 + [1000],
                                    dtype=np.float64),
                           'real',
                           inflate=False,
                           inflation_rates=iratelist,
                           num_years=nyrs),
                       atol=0.01, rtol=0.0)
    # this parameter uses a different indexing rate
    assert np.allclose(getattr(pol, '_SS_Earnings_c'),
                       Policy._expand_array(
                           np.array([113700, 117000, 118500, 118500, 127200,
                                     128400, 132900],
                                    dtype=np.float64),
                           'real',
                           inflate=True,
                           inflation_rates=wratelist,
                           num_years=nyrs),
                       atol=0.01, rtol=0.0)
>>>>>>> a804d9fa
    # specify multi-year reform using a param:year:value-fomatted dictionary
    reform = {
        'SS_Earnings_c': {2016: 300000,
                          2017: 500000,
                          2019: 700000},
        'SS_Earnings_c-indexed': {2017: False,
                                  2019: True},
        'CTC_c': {2015: 2000},
        'EITC_c': {2016: [900, 5000, 8000, 9000],
                   2019: [1200, 7000, 10000, 12000]},
        'II_em': {2016: 7000,
                  2019: 9000}
    }
    # implement multi-year reform
    pol.implement_reform(reform)
    assert pol.current_year == syr
    # move policy Policy object forward in time so current_year is syr+2
    #   Note: this would be typical usage because the first budget year
    #         is typically greater than Policy start_year.
    pol.set_year(pol.start_year + 2)
    assert pol.current_year == syr + 2
    # confirm that actual parameters have expected post-reform values
    check_eitc_c(pol, reform, ifactor)
    check_ii_em(pol, reform, ifactor)
    check_ss_earnings_c(pol, reform, wfactor)
    check_ctc_c(pol, reform)
    # end of test_multi_year_reform with the check_* functions below:


def check_ctc_c(ppo, reform):
    """
    Compare actual and expected _CTC_c parameter values
    generated by the test_multi_year_reform() function above.
    Ensure that future-year values in policy_current_law.json
    are overwritten by reform.
    """
    actual = {}
    arr = getattr(ppo, '_CTC_c')
    for i in range(0, ppo.num_years):
        actual[ppo.start_year + i] = arr[i]
    assert actual[2013] == 1000
    assert actual[2014] == 1000
    e2015 = reform['CTC_c'][2015]
    assert actual[2015] == e2015
    e2016 = actual[2015]
    assert actual[2016] == e2016
    e2017 = actual[2016]
    assert actual[2017] == e2017
    e2018 = actual[2017]
    assert actual[2018] == e2018
    e2019 = actual[2018]
    assert actual[2019] == e2019


def check_eitc_c(ppo, reform, ifactor):
    """
    Compare actual and expected _EITC_c parameter values
    generated by the test_multi_year_reform() function above.
    """
    actual = {}
    arr = getattr(ppo, '_EITC_c')
    alen = len(arr[0])
    for i in range(0, ppo.num_years):
        actual[ppo.start_year + i] = arr[i]
    assert np.allclose(actual[2013], [487, 3250, 5372, 6044],
                       atol=0.01, rtol=0.0)
    assert np.allclose(actual[2014], [496, 3305, 5460, 6143],
                       atol=0.01, rtol=0.0)
    assert np.allclose(actual[2015], [503, 3359, 5548, 6242],
                       atol=0.01, rtol=0.0)
    e2016 = reform['EITC_c'][2016]
    assert np.allclose(actual[2016], e2016, atol=0.01, rtol=0.0)
    e2017 = [ifactor[2016] * actual[2016][j] for j in range(0, alen)]
    assert np.allclose(actual[2017], e2017, atol=0.01, rtol=0.0)
    e2018 = [ifactor[2017] * actual[2017][j] for j in range(0, alen)]
    assert np.allclose(actual[2018], e2018, atol=0.01, rtol=0.0)
    e2019 = reform['EITC_c'][2019]
    assert np.allclose(actual[2019], e2019, atol=0.01, rtol=0.0)
    e2020 = [ifactor[2019] * actual[2019][j] for j in range(0, alen)]
    assert np.allclose(actual[2020], e2020, atol=0.01, rtol=0.0)
    e2021 = [ifactor[2020] * actual[2020][j] for j in range(0, alen)]
    assert np.allclose(actual[2021], e2021, atol=0.01, rtol=0.0)
    e2022 = [ifactor[2021] * actual[2021][j] for j in range(0, alen)]
    assert np.allclose(actual[2022], e2022, atol=0.01, rtol=0.0)


def check_ii_em(ppo, reform, ifactor):
    """
    Compare actual and expected _II_em parameter values
    generated by the test_multi_year_reform() function above.
    """
    actual = {}
    arr = getattr(ppo, '_II_em')
    for i in range(0, ppo.num_years):
        actual[ppo.start_year + i] = arr[i]
    assert actual[2013] == 3900
    assert actual[2014] == 3950
    assert actual[2015] == 4000
    e2016 = reform['II_em'][2016]
    assert actual[2016] == e2016
    e2017 = ifactor[2016] * actual[2016]
    assert np.allclose([actual[2017]], [e2017], atol=0.01, rtol=0.0)
    e2018 = ifactor[2017] * actual[2017]
    assert np.allclose([actual[2018]], [e2018], atol=0.01, rtol=0.0)
    e2019 = reform['II_em'][2019]
    assert actual[2019] == e2019
    e2020 = ifactor[2019] * actual[2019]
    assert np.allclose([actual[2020]], [e2020], atol=0.01, rtol=0.0)
    e2021 = ifactor[2020] * actual[2020]
    assert np.allclose([actual[2021]], [e2021], atol=0.01, rtol=0.0)
    e2022 = ifactor[2021] * actual[2021]
    assert np.allclose([actual[2022]], [e2022], atol=0.01, rtol=0.0)


def check_ss_earnings_c(ppo, reform, wfactor):
    """
    Compare actual and expected _SS_Earnings_c parameter values
    generated by the test_multi_year_reform() function above.
    """
    actual = {}
    arr = getattr(ppo, '_SS_Earnings_c')
    for i in range(0, ppo.num_years):
        actual[ppo.start_year + i] = arr[i]
    assert actual[2013] == 113700
    assert actual[2014] == 117000
    assert actual[2015] == 118500
    e2016 = reform['SS_Earnings_c'][2016]
    assert actual[2016] == e2016
    e2017 = reform['SS_Earnings_c'][2017]
    assert actual[2017] == e2017
    e2018 = actual[2017]  # no indexing after 2017
    assert actual[2018] == e2018
    e2019 = reform['SS_Earnings_c'][2019]
    assert actual[2019] == e2019
    e2020 = wfactor[2019] * actual[2019]  # indexing after 2019
    assert actual[2020] == e2020
    e2021 = wfactor[2020] * actual[2020]
    assert np.allclose([actual[2021]], [e2021], atol=0.01, rtol=0.0)
    e2022 = wfactor[2021] * actual[2021]
    assert np.allclose([actual[2022]], [e2022], atol=0.01, rtol=0.0)


def test_policy_metadata():
    """
    Test that metadata() method returns expected dictionary.
    """
    clp = Policy()
    mdata = clp.metadata()
    assert mdata
    # TODO: this is tested thoroughly in paramtools
    # assert isinstance(mdata['STD']['value'], list)
    # assert np.allclose(mdata['STD']['value'],
    #                    [6100, 12200, 6100, 8950, 12200])
    # assert isinstance(mdata['CDCC_ps']['value'], float)
    # assert mdata['CDCC_ps']['value'] == 15000
    # dump = False
    # if dump:
    #     print(mdata)
    #     assert 1 == 2


def test_implement_reform_raises_on_no_year():
    """
    Test that implement_reform raises error for missing year.
    """
    reform = {'STD_Aged': [1400, 1200, 1400, 1400, 1400]}
    ppo = Policy()
    with pytest.raises(paramtools.ValidationError):
        ppo.implement_reform(reform)


def test_implement_reform_raises_on_early_year():
    """
    Test that implement_reform raises error for early year.
    """
    ppo = Policy()
    reform = {'STD_Aged': {2010: [1400, 1100, 1100, 1400, 1400]}}
    with pytest.raises(paramtools.ValidationError):
        ppo.implement_reform(reform)


def test_reform_with_default_indexed():
    """
    Test that implement_reform indexes after first reform year.
    """
    ppo = Policy()
    reform = {'II_em': {2015: 4300}}
    ppo.implement_reform(reform)
    # II_em has a default indexing status of true, so
    # in 2016 its value should be greater than 4300
    ppo.set_year(2016)
    assert ppo.II_em > 4300


def test_reform_makes_no_changes_before_year():
    """
    Test that implement_reform makes no changes before first reform year.
    """
    ppo = Policy()
    reform = {'II_em': {2015: 4400}, 'II_em-indexed': {2015: True}}
    ppo.implement_reform(reform)
    ppo.set_year(2015)
    assert np.allclose(ppo._II_em[:3], np.array([3900, 3950, 4400]),
                       atol=0.01, rtol=0.0)
    assert ppo.II_em == 4400


@pytest.mark.parametrize("set_year", [False, True])
def test_read_json_reform_and_implement_reform(set_year):
    """
    Test reading and translation of reform file into a reform dictionary
    that is then used to call implement_reform method.
    NOTE: implement_reform called when policy.current_year == policy.start_year
    """
    reform_json = """
    // Example of JSON reform text suitable for the
    // Policy.read_json_reform() method.
    // This JSON text can contain any number of trailing //-style comments,
    // which will be removed before the contents are converted from JSON to
    // a dictionary.
    // The primary keys are policy parameters and secondary keys are years.
    // Both the primary & secondary key values must be enclosed in quotes (").
    // Boolean variables are specified as true or false with no quotes and all
    // lowercase characters.
    {
        "AMT_brk1": // top of first AMT tax bracket
        {"2015": 200000,
         "2017": 300000
        },
        "EITC_c": // max EITC amount by number of qualifying kids (0,1,2,3+)
        {"2016": [ 900, 5000,  8000,  9000],
         "2019": [1200, 7000, 10000, 12000]
        },
        "II_em": // personal exemption amount (see indexing changes below)
        {"2016": 6000,
         "2018": 7500,
         "2020": 9000
        },
        "II_em-indexed": // personal exemption amount indexing status
        {"2016": false, // values in future years are same as this year value
         "2018": true   // vals in future years indexed with this year as base
        },
        "SS_Earnings_c": // Social Security (OASDI) maximum taxable earnings
        {"2016": 300000,
         "2018": 500000,
         "2020": 700000
        },
        "AMT_em-indexed": // AMT exemption amount indexing status
        {"2017": false, // values in future years are same as this year value
         "2020": true   // vals in future years indexed with this year as base
        }
    }
    """
    policy = Policy()
    if set_year:
        policy.set_year(2015)
    reform_dict = Policy.read_json_reform(reform_json)
    policy.implement_reform(reform_dict)
    syr = policy.start_year
    amt_brk1 = policy._AMT_brk1
    assert amt_brk1[2015 - syr] == 200000
    assert amt_brk1[2016 - syr] > 200000
    assert amt_brk1[2017 - syr] == 300000
    assert amt_brk1[2018 - syr] > 300000
    ii_em = policy._II_em
    assert ii_em[2016 - syr] == 6000
    assert ii_em[2017 - syr] == 6000
    assert ii_em[2018 - syr] == 7500
    assert ii_em[2019 - syr] > 7500
    assert ii_em[2020 - syr] == 9000
    assert ii_em[2021 - syr] > 9000
    amt_em = policy._AMT_em
    assert amt_em[2016 - syr, 0] > amt_em[2015 - syr, 0]
    assert amt_em[2017 - syr, 0] > amt_em[2016 - syr, 0]
    assert amt_em[2018 - syr, 0] == amt_em[2017 - syr, 0]
    assert amt_em[2019 - syr, 0] == amt_em[2017 - syr, 0]
    assert amt_em[2020 - syr, 0] == amt_em[2017 - syr, 0]
    assert amt_em[2021 - syr, 0] > amt_em[2020 - syr, 0]
    assert amt_em[2022 - syr, 0] > amt_em[2021 - syr, 0]
    add4aged = policy._ID_Medical_frt_add4aged
    assert add4aged[2015 - syr] == -0.025
    assert add4aged[2016 - syr] == -0.025
    assert add4aged[2017 - syr] == 0.0
    assert add4aged[2022 - syr] == 0.0


def test_pop_the_cap_reform():
    """
    Test eliminating the maximum taxable earnings (MTE)
    used in the calculation of the OASDI payroll tax.
    """
    # create Policy parameters object
    ppo = Policy()
    assert ppo.current_year == Policy.JSON_START_YEAR
    # confirm that MTE has current-law values in 2015 and 2016
    syr = Policy.JSON_START_YEAR
    assert ppo._SS_Earnings_c[2015 - syr] == 118500
    assert ppo._SS_Earnings_c[2016 - syr] == 118500
    # specify a "pop the cap" reform that eliminates MTE cap in 2016
    reform = {'SS_Earnings_c': {2016: 9e99}}
    ppo.implement_reform(reform)
    assert ppo._SS_Earnings_c[2015 - syr] == 118500
    assert ppo._SS_Earnings_c[2016 - syr] == 9e99
    assert ppo._SS_Earnings_c[ppo.end_year - syr] == 9e99


def test_order_of_indexing_and_level_reforms():
    """
    Test that the order of the two reform provisions for the same parameter
    make no difference to the post-reform policy parameter values.
    """
    # specify two reforms that raises the MTE and stops its indexing in 2015
    reform = [
        {
            'SS_Earnings_c': {2015: 500000},
            'SS_Earnings_c-indexed': {2015: False}
        },
        # now reverse the order of the two reform provisions
        {
            'SS_Earnings_c-indexed': {2015: False},
            'SS_Earnings_c': {2015: 500000}
        }
    ]
    # specify two Policy objects
    ppo = [Policy(), Policy()]
    # apply reforms to corresponding Policy object & check post-reform values
    syr = Policy.JSON_START_YEAR
    for ref in range(len(reform)):  # pylint: disable=consider-using-enumerate
        # confirm pre-reform MTE values in 2014-2017
        mte = ppo[ref]._SS_Earnings_c
        assert mte[2014 - syr] == 117000
        assert mte[2015 - syr] == 118500
        assert mte[2016 - syr] == 118500
        assert mte[2017 - syr] < 500000
        # implement reform in 2015
        ppo[ref].implement_reform(reform[ref])
        # confirm post-reform MTE values in 2014-2017
        mte = ppo[ref]._SS_Earnings_c
        assert mte[2014 - syr] == 117000
        assert mte[2015 - syr] == 500000
        assert mte[2016 - syr] == 500000
        assert mte[2017 - syr] == 500000


def test_misspecified_reform_dictionary():
    """
    Demonstrate pitfalls of careless specification of policy reform
    dictionaries involving non-unique dictionary keys.
    """
    # specify apparently the same reform in two different ways, forgetting
    # that Python dictionaries have unique keys
    reform1 = {'II_em': {2019: 1000, 2020: 2000}}
    # pylint: disable=duplicate-key
    reform2 = {'II_em': {2019: 1000}, 'II_em': {2020: 2000}}
    # these two reform dictionaries are not the same: the second
    # 'II_em' key value for 2020 in reform2 OVERWRITES and REPLACES
    # the first 'II_em' key value for 2019 in reform2
    assert reform1 != reform2


def test_section_titles(tests_path):
    """
    Check section titles in policy_current_law.json and uguide.htmx files.
    """
    # pylint: disable=too-many-locals
    def generate_section_dictionary(html_text):
        """
        Returns dictionary of section titles that is
        structured like the VALID_SECTION dictionary (see below) and
        extracted from the specified html_text.
        """
        sdict = dict()
        for line in html_text.splitlines():
            if line == '<!--  @  -->':  # the last policy parameter line
                sdict[''] = {'': 0}
                break  # out of line loop
            secline = (line.startswith('<!--') and
                       line.endswith('-->') and
                       '@' in line)
            if secline:
                info = line.replace('<!--', '', 1).replace('-->', '', 1)
                seclist = info.split('@', 1)
                sec1 = seclist[0].strip()
                sec2 = seclist[1].strip()
                if sec1 not in sdict:
                    sdict[sec1] = {}
                sdict[sec1][sec2] = 0
        return sdict
    # begin main logic of test_section_titles
    # specify expected section titles ordered as on the Tax-Brain webapp
    ided_ceiling_pct = ('Ceiling On The Benefit Of Itemized Deductions '
                        'As A Percent Of Deductible Expenses')
    cgqd_tax_same = ('Tax All Capital Gains And Dividends The Same '
                     'As Regular Taxable Income')
    # pylint: disable=bad-continuation
    valid_dict = {
        '': {  # empty section_1 implies parameter not displayed in Tax-Brain
            '': 0
        },
        'Parameter Indexing': {
            'Offsets': 0
        },
        'Payroll Taxes': {
            'Social Security FICA': 0,
            'Medicare FICA': 0,
            'Additional Medicare FICA': 0
        },
        'Social Security Taxability': {
            'Threshold For Social Security Benefit Taxability 1': 0,
            # 'Social Security Taxable Income Decimal Fraction 1': 0,
            'Threshold For Social Security Benefit Taxability 2': 0
            # 'Social Security Taxable Income Decimal Fraction 2': 0
        },
        'Above The Line Deductions': {
            'Misc. Adjustment Haircuts': 0,
            'Misc. Exclusions': 0,
            'Child And Elderly Care': 0
        },
        'Personal Exemptions': {
            'Personal And Dependent Exemption Amount': 0,
            # 'Personal Exemption Phaseout Starting Income': 0,
            'Personal Exemption Phaseout Rate': 0,
            'Repeal for Dependents Under Age 18': 0
        },
        'Standard Deduction': {
            'Standard Deduction Amount': 0,
            'Additional Standard Deduction For Blind And Aged': 0
            # 'Standard Deduction For Dependents': 0
        },
        'Nonrefundable Credits': {
            'Misc. Credit Limits': 0,
            'Child And Dependent Care': 0,
            'Personal Nonrefundable Credit': 0
        },
        'Child/Dependent Credits': {
            'Child Tax Credit': 0,
            'Additional Child Tax Credit': 0,
            'Other Dependent Tax Credit': 0
        },
        'Itemized Deductions': {
            'Medical Expenses': 0,
            'State And Local Income And Sales Taxes': 0,
            'State, Local, And Foreign Real Estate Taxes': 0,
            'State And Local Taxes And Real Estate Taxes': 0,
            'Interest Paid': 0,
            'Charity': 0,
            'Casualty': 0,
            'Miscellaneous': 0,
            'Itemized Deduction Limitation': 0,
            'Surtax On Itemized Deduction Benefits Above An AGI Threshold': 0,
            ided_ceiling_pct: 0,
            'Ceiling On The Amount Of Itemized Deductions Allowed': 0
        },
        'Capital Gains And Dividends': {
            'Regular - Long Term Capital Gains And Qualified Dividends': 0,
            'AMT - Long Term Capital Gains And Qualified Dividends': 0,
            cgqd_tax_same: 0
        },
        'Personal Income': {
            'Regular: Non-AMT, Non-Pass-Through': 0,
            'Pass-Through': 0,
            'Alternative Minimum Tax': 0
        },
        'Other Taxes': {
            'Net Investment Income Tax': 0
        },
        'Refundable Credits': {
            'Earned Income Tax Credit': 0,
            'New Refundable Child Tax Credit': 0,
            'Personal Refundable Credit': 0,
            'Refundable Payroll Tax Credit': 0
        },
        'Surtaxes': {
            'New Minimum Tax': 0,
            'New AGI Surtax': 0,
            'Lump-Sum Tax': 0
        },
        'Universal Basic Income': {
            'UBI Benefits': 0,
            'UBI Taxability': 0
        },
        'Benefits': {
            'Benefit Repeal': 0,
        }
    }
    # check validity of parameter section titles in policy_current_law.json
    path = os.path.join(tests_path, '..', 'policy_current_law.json')
    with open(path, 'r') as clpfile:
        clpdict = json.load(clpfile)
        clpdict.pop("schema", None)
    # ... make sure ever clpdict section title is in valid_dict
    clp_dict = dict()  # dictionary of clp section titles structured like valid
    for pname in clpdict:
        param = clpdict[pname]
        assert isinstance(param, dict)
        sec1title = param['section_1']
        assert sec1title in valid_dict
        sec2title = param['section_2']
        assert sec2title in valid_dict[sec1title]
        if sec1title not in clp_dict:
            clp_dict[sec1title] = {}
        if sec2title not in clp_dict[sec1title]:
            clp_dict[sec1title][sec2title] = 0
    # ... make sure every valid_dict section title is in clpdict
    for sec1title in valid_dict:
        assert isinstance(valid_dict[sec1title], dict)
        assert sec1title in clp_dict
        for sec2title in valid_dict[sec1title]:
            assert sec2title in clp_dict[sec1title]
    # check validity of parameter section titles in docs/uguide.htmx skeleton
    path = os.path.join(tests_path, '..', '..', 'docs', 'uguide.htmx')
    with open(path, 'r') as htmxfile:
        htmx_text = htmxfile.read()
    htmxdict = generate_section_dictionary(htmx_text)
    # ... make sure every htmxdict section title is in valid_dict
    for sec1title in htmxdict:
        assert isinstance(htmxdict[sec1title], dict)
        assert sec1title in valid_dict
        for sec2title in htmxdict[sec1title]:
            assert sec2title in valid_dict[sec1title]
    # ... make sure every valid_dict section title is in htmxdict
    for sec1title in valid_dict:
        assert isinstance(valid_dict[sec1title], dict)
        assert sec1title in htmxdict
        for sec2title in valid_dict[sec1title]:
            assert sec2title in htmxdict[sec1title]


def test_description_punctuation(tests_path):
    """
    Check that each description ends in a period.
    """
    # read JSON file into a dictionary
    path = os.path.join(tests_path, '..', 'policy_current_law.json')
    with open(path, 'r') as jsonfile:
        dct = json.load(jsonfile)
        dct.pop("schema", None)
    all_desc_ok = True
    for param in dct.keys():
        if not dct[param]['description'].endswith('.'):
            all_desc_ok = False
            print('param,description=',
                  str(param),
                  dct[param]['description'])
    assert all_desc_ok


def test_indexing_rates_for_update():
    """
    Check private _indexing_rates_for_update method.
    """
    pol = Policy()
    wgrates = pol.get_index_rate('_SS_Earnings_c', 2017)
    pirates = pol.get_index_rate('_II_em', 2017)
    # TODO: get_index_rate returns a dict
    # assert len(wgrates) == len(pirates)
    assert isinstance(wgrates, np.float64)
    assert isinstance(pirates, np.float64)


def test_reform_with_bad_ctc_levels():
    """
    Implement a reform with _ACTC > _CTC_c values.
    """
    pol = Policy()
    child_credit_reform = {
        'CTC_c': {2020: 2200},
        'ACTC_c': {2020: 2500}
    }
    with pytest.raises(paramtools.ValidationError):
        pol.implement_reform(child_credit_reform)


def test_reform_with_removed_parameter():
    """
    Try to use removed parameter in a reform.
    """
    policy1 = Policy()
    reform1 = {'FilerCredit_c': {2020: 1000}}
    with pytest.raises(paramtools.ValidationError):
        policy1.implement_reform(reform1)
    policy2 = Policy()
    reform2 = {'FilerCredit_c-indexed': {2020: True}}
    with pytest.raises(paramtools.ValidationError):
        policy2.implement_reform(reform2)


def test_reform_with_out_of_range_error():
    """
    Try to use out-of-range values versus other parameter values in a reform.
    """
    pol = Policy()
    reform = {'SS_thd85': {2020: [20000, 20000, 20000, 20000, 20000]}}
    pol.implement_reform(reform, raise_errors=False)
    assert pol.parameter_errors

def test_reform_with_warning():
    """
    Try to use warned out-of-range parameter value in reform.
    """
    pol = Policy()
    reform = {'ID_Medical_frt': {2020: 0.05}}
    # TODO: breaking change. ParamTools throws an error
    # if ignore_warnings is False while taxcalc simply
    # printed the warnings. If ignore_warnings is True
    # the warnings are not stored.

    # pol.implement_reform(reform)
    # assert pol.parameter_warnings
    with pytest.raises(paramtools.ValidationError):
       pol.implement_reform(reform)

    pol = Policy()
    pol.implement_reform(reform, ignore_warnings=True)
    pol.set_state(year=2020)
    assert pol.ID_Medical_frt == np.array([0.05])

def test_reform_with_scalar_vector_errors():
    """
    Test catching scalar-vector confusion.
    """
    policy1 = Policy()
    reform1 = {'SS_thd85': {2020: 30000}}
    with pytest.raises(paramtools.ValidationError):
        policy1.implement_reform(reform1)
    policy2 = Policy()
    # TODO: this does not throw an error because the
    # reshape call in `_update` casts it down to the
    # correct number of dimensions.
    reform2 = {'ID_Medical_frt': {2020: [0.08]}}
    # with pytest.raises(paramtools.ValidationError):
    #     policy2.implement_reform(reform2)
    policy2.implement_reform(reform2)

def test_index_offset_reform():
    """
    Test a reform that includes both a change in CPI_offset and a change in
    a variable's indexed status in the same year.
    """
    reform1 = {'CTC_c-indexed': {2020: True}}
    policy1 = Policy()
    policy1.implement_reform(reform1)
    offset = -0.005
    reform2 = {'CTC_c-indexed': {2020: True}, 'CPI_offset': {2020: offset}}
    policy2 = Policy()
    policy2.implement_reform(reform2)  # caused T-C crash before PR#2364
    # extract from policy1 and policy2 the parameter values of CTC_c
    pvalue1 = dict()
    pvalue2 = dict()
    for cyr in [2019, 2020, 2021]:
        policy1.set_year(cyr)
        pvalue1[cyr] = policy1.CTC_c[0]
        policy2.set_year(cyr)
        pvalue2[cyr] = policy2.CTC_c[0]
    # check that pvalue1 and pvalue2 dictionaries contain the expected values
    assert pvalue2[2019] == pvalue1[2019]
    assert pvalue2[2020] == pvalue1[2020]
    assert pvalue2[2020] == pvalue2[2019]
    # ... indexing of CTC_c begins shows up first in 2021 parameter values
    assert pvalue1[2021] > pvalue1[2020]
    assert pvalue2[2021] > pvalue2[2020]
    # ... calculate expected pvalue2[2021] from offset and pvalue1 values
    indexrate1 = pvalue1[2021] / pvalue1[2020] - 1.
    expindexrate = indexrate1 + offset
    expvalue = round(pvalue2[2020] * (1. + expindexrate), 2)
    # ... compare expected value with actual value of pvalue2 for 2021
    assert np.allclose([expvalue], [pvalue2[2021]])


def test_cpi_offset_affect_on_prior_years():
    """
    Test that CPI_offset does not have affect on inflation
    rates in earlier years.
    """
    reform = {'CPI_offset': {2022: -0.005}}
    p1 = Policy()
    p2 = Policy()
    p2.implement_reform(reform)

    start_year = p1.start_year
    p1_rates = np.array(p1.inflation_rates())
    p2_rates = np.array(p2.inflation_rates())

    # Inflation rates prior to 2022 are the same.
    np.testing.assert_allclose(
        p1_rates[:2022 - start_year],
        p2_rates[:2022 - start_year]
    )

    # Inflation rate in 2022 was updated.
    np.testing.assert_allclose(
        p1_rates[2022 - start_year],
        p2_rates[2022 - start_year] - (-0.005)
    )<|MERGE_RESOLUTION|>--- conflicted
+++ resolved
@@ -224,51 +224,6 @@
     # TODO: this seems like a test of _expand_array which is
     # already tested within paramtools
     # confirm that parameters have current-law values
-<<<<<<< HEAD
-    # assert np.allclose(getattr(pol, '_EITC_c'),
-    #                    Policy._expand_array(
-    #                        np.array([[487, 3250, 5372, 6044],
-    #                                  [496, 3305, 5460, 6143],
-    #                                  [503, 3359, 5548, 6242],
-    #                                  [506, 3373, 5572, 6269],
-    #                                  [510, 3400, 5616, 6318],
-    #                                  [519, 3461, 5716, 6431]],
-    #                                 dtype=np.float64),
-    #                        'real',
-    #                        inflate=True,
-    #                        inflation_rates=iratelist,
-    #                        num_years=nyrs),
-    #                    atol=0.01, rtol=0.0)
-    # assert np.allclose(getattr(pol, '_STD_Dep'),
-    #                    Policy._expand_array(
-    #                        np.array([1000, 1000, 1050, 1050, 1050, 1050],
-    #                                 dtype=np.float64),
-    #                        'real',
-    #                        inflate=True,
-    #                        inflation_rates=iratelist,
-    #                        num_years=nyrs),
-    #                    atol=0.01, rtol=0.0)
-    # assert np.allclose(getattr(pol, '_CTC_c'),
-    #                    Policy._expand_array(
-    #                        np.array([1000] * 5 + [2000] * 8 + [1000],
-    #                                 dtype=np.float64),
-    #                        'real',
-    #                        inflate=False,
-    #                        inflation_rates=iratelist,
-    #                        num_years=nyrs),
-    #                    atol=0.01, rtol=0.0)
-    # # this parameter uses a different indexing rate
-    # assert np.allclose(getattr(pol, '_SS_Earnings_c'),
-    #                    Policy._expand_array(
-    #                        np.array([113700, 117000, 118500, 118500, 127200,
-    #                                  128400],
-    #                                 dtype=np.float64),
-    #                        'real',
-    #                        inflate=True,
-    #                        inflation_rates=wratelist,
-    #                        num_years=nyrs),
-    #                    atol=0.01, rtol=0.0)
-=======
     assert np.allclose(getattr(pol, '_EITC_c'),
                        Policy._expand_array(
                            np.array([[487, 3250, 5372, 6044],
@@ -313,7 +268,6 @@
                            inflation_rates=wratelist,
                            num_years=nyrs),
                        atol=0.01, rtol=0.0)
->>>>>>> a804d9fa
     # specify multi-year reform using a param:year:value-fomatted dictionary
     reform = {
         'SS_Earnings_c': {2016: 300000,
