--- conflicted
+++ resolved
@@ -896,12 +896,6 @@
     ref5 = {2025: {'_ID_BenefitSurtax_Switch': [[False, True, 0, 1, 0, 1, 0]]}}
     pol5.implement_reform(ref5)
     assert len(pol5.reform_errors) == 0
-<<<<<<< HEAD
-=======
-    pol6 = Policy()
-    ref6 = {2026: {'_ID_BenefitSurtax_Switch': [[False, True, 0, 2, 0, 1, 0]]}}
-    pol6.implement_reform(ref6)
-    assert len(pol6.reform_errors) > 0
     # raise stdded for everybody but widows, leaving widow value unchanged,
     # which is the logic TaxBrain has been using at least until 2017-10-05
     # when this "7" test was added
@@ -910,7 +904,6 @@
     pol7.implement_reform(ref7)
     assert pol7.reform_errors == ''
     assert pol7.reform_warnings == ''
->>>>>>> 20aee9bc
 
 
 def test_indexing_rates_for_update():
