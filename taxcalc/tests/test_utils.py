"""
Tests of Tax-Calculator utility functions.
"""
# CODING-STYLE CHECKS:
# pep8 --ignore=E402 test_utils.py
# pylint --disable=locally-disabled test_utils.py
#
# pylint: disable=missing-docstring,no-member,protected-access,too-many-lines

import os
import math
import random
import numpy as np
import pandas as pd
import pytest
# pylint: disable=import-error
from taxcalc import Policy, Records, Behavior, Calculator
from taxcalc.utils import (DIST_VARIABLES,
                           DIST_TABLE_COLUMNS, DIST_TABLE_LABELS,
                           DIFF_VARIABLES,
                           DIFF_TABLE_COLUMNS, DIFF_TABLE_LABELS,
                           create_distribution_table, create_difference_table,
                           weighted_count_lt_zero, weighted_count_gt_zero,
                           weighted_count, weighted_sum, weighted_mean,
                           wage_weighted, agi_weighted,
                           expanded_income_weighted,
                           weighted_perc_inc, weighted_perc_cut,
                           add_income_bins, add_quantile_bins,
                           mtr_graph_data, atr_graph_data,
                           xtr_graph_plot, write_graph_file,
                           read_egg_csv, read_egg_json, delete_file,
                           bootstrap_se_ci,
                           certainty_equivalent,
                           ce_aftertax_expanded_income)


DATA = [[1.0, 2, 'a'],
        [-1.0, 4, 'a'],
        [3.0, 6, 'a'],
        [2.0, 4, 'b'],
        [3.0, 6, 'b']]

WEIGHT_DATA = [[1.0, 2.0, 10.0],
               [2.0, 4.0, 20.0],
               [3.0, 6.0, 30.0]]

DATA_FLOAT = [[1.0, 2, 'a'],
              [-1.0, 4, 'a'],
              [0.0000000001, 3, 'a'],
              [-0.0000000001, 1, 'a'],
              [3.0, 6, 'a'],
              [2.0, 4, 'b'],
              [0.0000000001, 3, 'b'],
              [-0.0000000001, 1, 'b'],
              [3.0, 6, 'b']]


def test_validity_of_name_lists():
    assert len(DIST_TABLE_COLUMNS) == len(DIST_TABLE_LABELS)
    assert set(DIST_VARIABLES).issubset(Records.CALCULATED_VARS | {'s006'})


def test_create_tables(cps_subsample):
    # pylint: disable=too-many-statements
    # create a current-law Policy object and Calculator object calc1
    rec = Records.cps_constructor(data=cps_subsample)
    pol = Policy()
    calc1 = Calculator(policy=pol, records=rec)
    calc1.calc_all()
    # create a policy-reform Policy object and Calculator object calc2
    reform = {2013: {'_II_rt1': [0.15]}}
    pol.implement_reform(reform)
    calc2 = Calculator(policy=pol, records=rec)
    calc2.calc_all()

    # test creating various difference tables

    diff = create_difference_table(calc1.dataframe(DIFF_VARIABLES),
                                   calc2.dataframe(DIFF_VARIABLES),
                                   groupby='large_income_bins',
                                   income_measure='expanded_income',
                                   tax_to_diff='combined')
    assert isinstance(diff, pd.DataFrame)
    expected = [0.00,
                0.01,
                0.41,
                0.76,
                0.85,
                1.06,
                1.14,
                1.04,
                0.76,
                0.19,
                0.70]
    assert np.allclose(diff['perc_aftertax'].values, expected,
                       atol=0.005, rtol=0.0, equal_nan=True)

    diff = create_difference_table(calc1.dataframe(DIFF_VARIABLES),
                                   calc2.dataframe(DIFF_VARIABLES),
                                   groupby='webapp_income_bins',
                                   income_measure='expanded_income',
                                   tax_to_diff='iitax')
    assert isinstance(diff, pd.DataFrame)
    expected = [0.00,
                0.01,
                0.41,
                0.76,
                0.85,
                1.06,
                1.14,
                1.04,
                0.76,
                0.26,
                0.08,
                0.06,
                0.70]
    assert np.allclose(diff['perc_aftertax'].values, expected,
                       atol=0.005, rtol=0.0, equal_nan=True)

    diff = create_difference_table(calc1.dataframe(DIFF_VARIABLES),
                                   calc2.dataframe(DIFF_VARIABLES),
                                   groupby='small_income_bins',
                                   income_measure='expanded_income',
                                   tax_to_diff='iitax')
    assert isinstance(diff, pd.DataFrame)
    expected = [0.00,
                0.01,
                0.02,
                0.15,
                0.58,
                0.73,
                0.78,
                0.85,
                1.06,
                1.14,
                1.04,
                0.76,
                0.26,
                0.08,
                0.08,
                0.07,
                0.04,
                0.02,
                np.nan,
                0.70]
    assert np.allclose(diff['perc_aftertax'].values, expected,
                       atol=0.005, rtol=0.0, equal_nan=True)

    diff = create_difference_table(calc1.dataframe(DIFF_VARIABLES),
                                   calc2.dataframe(DIFF_VARIABLES),
                                   groupby='weighted_deciles',
                                   income_measure='expanded_income',
                                   tax_to_diff='combined')
    assert isinstance(diff, pd.DataFrame)
    expected = [14931,
                276555,
                7728872,
                22552703,
                34008512,
                50233787,
                76811377,
                111167087,
                123226970,
                111414038,
                537434832,
                66560891,
                39571078,
                5282069]
    assert np.allclose(diff['tot_change'].values, expected,
                       atol=0.5, rtol=0.0)
    expected = [0.00,
                0.05,
                1.44,
                4.20,
                6.33,
                9.35,
                14.29,
                20.68,
                22.93,
                20.73,
                100.00,
                12.38,
                7.36,
                0.98]
    assert np.allclose(diff['share_of_change'].values, expected,
                       atol=0.005, rtol=0.0)
    expected = [0.01,
                0.02,
                0.33,
                0.70,
                0.81,
                0.91,
                1.07,
                1.18,
                0.91,
                0.37,
                0.70,
                0.69,
                0.34,
                0.06]
    assert np.allclose(diff['perc_aftertax'].values, expected,
                       atol=0.005, rtol=0.0, equal_nan=True)
    expected = [-0.01,
                -0.02,
                -0.33,
                -0.70,
                -0.81,
                -0.91,
                -1.07,
                -1.18,
                -0.91,
                -0.37,
                -0.70,
                -0.69,
                -0.34,
                -0.06]
    assert np.allclose(diff['pc_aftertaxinc'].values, expected,
                       atol=0.005, rtol=0.0, equal_nan=True)

    # test creating various distribution tables

    dist = create_distribution_table(calc2.dataframe(DIST_VARIABLES),
                                     groupby='weighted_deciles',
                                     income_measure='expanded_income',
                                     result_type='weighted_sum')
    assert isinstance(dist, pd.DataFrame)

    expected = [-8851215,
                -99666120,
                -123316561,
                -85895787,
                -47357458,
                207462144,
                443391189,
                978487989,
                1709504845,
                7631268907,
                10605027933,
                1655597977,
                2537684742,
                3437986189]
    assert np.allclose(dist['iitax'].values, expected,
                       atol=0.5, rtol=0.0)
    expected = [1202,
                1688,
                13506,
                18019,
                30130,
                48244,
                80994,
                112788,
                131260,
                146001,
                583832,
                70258,
                59834,
                15909]
    assert np.allclose(dist['num_returns_ItemDed'].tolist(), expected,
                       atol=0.5, rtol=0.0)
    expected = [158456013,
                1351981790,
                2383726863,
                3408544081,
                4569232020,
                6321944661,
                8520304098,
                11817197884,
                17299173380,
                41117720202,
                96948280992,
                12723790026,
                15769741079,
                12624189098]
    assert np.allclose(dist['expanded_income'].tolist(), expected,
                       atol=0.5, rtol=0.0)
    expected = [147367698,
                1354827269,
                2351611947,
                3192405234,
                4157431713,
                5454468907,
                7125788590,
                9335613303,
                13417244946,
                29691084873,
                76227844481,
                9546216325,
                11603328920,
                8541539628]
    assert np.allclose(dist['aftertax_income'].tolist(), expected,
                       atol=0.5, rtol=0.0)

    dist = create_distribution_table(calc2.dataframe(DIST_VARIABLES),
                                     groupby='webapp_income_bins',
                                     income_measure='expanded_income',
                                     result_type='weighted_sum')
    assert isinstance(dist, pd.DataFrame)
    expected = [-103274,
                -83144506,
                -152523834,
                -129881470,
                85802556,
                255480678,
                832529135,
                1066963515,
                3023956558,
                2876331264,
                1008672459,
                1820944852,
                10605027933]
    assert np.allclose(dist['iitax'], expected,
                       atol=0.5, rtol=0.0)
    expected = [0,
                1202,
                22654,
                31665,
                30547,
                49851,
                124786,
                97349,
                160147,
                56806,
                5803,
                3023,
                583832]
    assert np.allclose(dist['num_returns_ItemDed'].tolist(), expected,
                       atol=0.5, rtol=0.0)


def test_diff_count_precision():
    """
    Estimate bootstrap standard error and confidence interval for count
    statistics ('tax_cut' and 'tax_inc') in difference table generated
    using puf.csv input data taking no account of tbi privacy fuzzing and
    assuming all filing units in each bin have the same weight.  These
    assumptions imply that the estimates produced here are likely to
    over-estimate the precision of the count statistics.

    Background information on unweighted number of filing units by bin:

    DECILE BINS:
    0   16268
    1   14897
    2   13620
    3   15760
    4   16426
    5   18070
    6   18348
    7   19352
    8   21051
    9   61733 <--- largest unweighted bin count
    A  215525

    WEBAPP BINS:
    0    7081 <--- negative income bin is dropped in TaxBrain display
    1   19355
    2   22722
    3   20098
    4   17088
    5   14515
    6   24760
    7   15875
    8   25225
    9   15123
    10  10570 <--- smallest unweighted bin count
    11  23113 <--- second largest unweighted WEBAPP bin count
    A  215525

    Background information on Trump2017.json reform used in TaxBrain run 16649:

    WEBAPP bin 10 ($500-1000 thousand) has weighted count of 1179 thousand;
                  weighted count of units with tax increase is 32 thousand.

    So, the mean weight for all units in WEBAPP bin 10 is 111.5421 and the
    unweighted number with a tax increase is 287 assuming all units in that
    bin have the same weight.  (Note that 287 * 111.5421 is about 32,012.58,
    which rounds to the 32 thousand shown in the TaxBrain difference table.)

    WEBAPP bin 11 ($1000+ thousand) has weighted count of 636 thousand;
              weighted count of units with tax increase is 27 thousand.

    So, the mean weight for all units in WEBAPP bin 11 is about 27.517 and the
    unweighted number with a tax increase is 981 assuming all units in that
    bin have the same weight.  (Note that 981 * 27.517 is about 26,994.18,
    which rounds to the 27 thousand shown in the TaxBrain difference table.)
    """
    dump = False  # setting to True implies results printed and test fails
    seed = 123456789
    bs_samples = 1000
    alpha = 0.025  # implies 95% confidence interval
    # compute stderr and confidence interval for WEBAPP bin 10 increase count
    data_list = [111.5421] * 287 + [0.0] * (10570 - 287)
    assert len(data_list) == 10570
    data = np.array(data_list)
    assert (data > 0).sum() == 287
    data_estimate = np.sum(data) * 1e-3
    assert abs((data_estimate / 32) - 1) < 0.0005
    bsd = bootstrap_se_ci(data, seed, bs_samples, np.sum, alpha)
    stderr = bsd['se'] * 1e-3
    cilo = bsd['cilo'] * 1e-3
    cihi = bsd['cihi'] * 1e-3
    if dump:
        res = '{}EST={:.1f} B={} alpha={:.3f} se={:.2f} ci=[ {:.2f} , {:.2f} ]'
        print(
            res.format('WEBAPP-BIN10: ',
                       data_estimate, bs_samples, alpha, stderr, cilo, cihi)
        )
    assert abs((stderr / 1.90) - 1) < 0.0008
    # NOTE: a se of 1.90 thousand implies that when comparing the difference
    #       in the weighted number of filing units in WEBAPP bin 10 with a
    #       tax increase, the difference statistic has a bigger se (because
    #       the variance of the difference is the sum of the variances of the
    #       two point estimates).  So, in WEBAPP bin 10 if the point estimates
    #       both had se = 1.90, then the difference in the point estimates has
    #       has a se = 2.687.  This means that the difference would have to be
    #       over 5 thousand in order for there to be high confidence that the
    #       difference was different from zero in a statistically significant
    #       manner.
    #       Or put a different way, a difference of 1 thousand cannot be
    #       accurately detected while a difference of 10 thousand can be
    #       accurately detected.
    assert abs((cilo / 28.33) - 1) < 0.0012
    assert abs((cihi / 35.81) - 1) < 0.0012
    # compute stderr and confidence interval for WEBAPP bin 11 increase count
    data_list = [27.517] * 981 + [0.0] * (23113 - 981)
    assert len(data_list) == 23113
    data = np.array(data_list)
    assert (data > 0).sum() == 981
    data_estimate = np.sum(data) * 1e-3
    assert abs((data_estimate / 27) - 1) < 0.0005
    bsd = bootstrap_se_ci(data, seed, bs_samples, np.sum, alpha)
    stderr = bsd['se'] * 1e-3
    cilo = bsd['cilo'] * 1e-3
    cihi = bsd['cihi'] * 1e-3
    if dump:
        res = '{}EST={:.1f} B={} alpha={:.3f} se={:.2f} ci=[ {:.2f} , {:.2f} ]'
        print(
            res.format('WEBAPP-BIN11: ',
                       data_estimate, bs_samples, alpha, stderr, cilo, cihi)
        )
    assert abs((stderr / 0.85) - 1) < 0.0040
    # NOTE: a se of 0.85 thousand implies that when comparing the difference
    #       in the weighted number of filing units in WEBAPP bin 11 with a
    #       tax increase, the difference statistic has a bigger se (because
    #       the variance of the difference is the sum of the variances of the
    #       two point estimates).  So, in WEBAPP bin 11 if the point estimates
    #       both had se = 0.85, then the difference in the point estimates has
    #       has a se = 1.20.  This means that the difference would have to be
    #       over 2.5 thousand in order for there to be high confidence that the
    #       difference was different from zero in a statistically significant
    #       manner.
    #       Or put a different way, a difference of 1 thousand cannot be
    #       accurately detected while a difference of 10 thousand can be
    #       accurately detected.
    assert abs((cilo / 25.37) - 1) < 0.0012
    assert abs((cihi / 28.65) - 1) < 0.0012
    # fail if doing dump
    assert not dump


def test_weighted_count_lt_zero():
    df1 = pd.DataFrame(data=DATA, columns=['tax_diff', 's006', 'label'])
    grped = df1.groupby('label')
    diffs = grped.apply(weighted_count_lt_zero, 'tax_diff')
    exp = pd.Series(data=[4, 0], index=['a', 'b'])
    exp.index.name = 'label'
    pd.util.testing.assert_series_equal(exp, diffs)
    df2 = pd.DataFrame(data=DATA_FLOAT, columns=['tax_diff', 's006', 'label'])
    grped = df2.groupby('label')
    diffs = grped.apply(weighted_count_lt_zero, 'tax_diff')
    exp = pd.Series(data=[4, 0], index=['a', 'b'])
    exp.index.name = 'label'
    pd.util.testing.assert_series_equal(exp, diffs)


def test_weighted_count_gt_zero():
    df1 = pd.DataFrame(data=DATA, columns=['tax_diff', 's006', 'label'])
    grped = df1.groupby('label')
    diffs = grped.apply(weighted_count_gt_zero, 'tax_diff')
    exp = pd.Series(data=[8, 10], index=['a', 'b'])
    exp.index.name = 'label'
    pd.util.testing.assert_series_equal(exp, diffs)
    df2 = pd.DataFrame(data=DATA, columns=['tax_diff', 's006', 'label'])
    grped = df2.groupby('label')
    diffs = grped.apply(weighted_count_gt_zero, 'tax_diff')
    exp = pd.Series(data=[8, 10], index=['a', 'b'])
    exp.index.name = 'label'
    pd.util.testing.assert_series_equal(exp, diffs)


def test_weighted_count():
    dfx = pd.DataFrame(data=DATA, columns=['tax_diff', 's006', 'label'])
    grouped = dfx.groupby('label')
    diffs = grouped.apply(weighted_count)
    exp = pd.Series(data=[12, 10], index=['a', 'b'])
    exp.index.name = 'label'
    pd.util.testing.assert_series_equal(exp, diffs)


def test_weighted_mean():
    dfx = pd.DataFrame(data=DATA, columns=['tax_diff', 's006', 'label'])
    grouped = dfx.groupby('label')
    diffs = grouped.apply(weighted_mean, 'tax_diff')
    exp = pd.Series(data=[16.0 / 12.0, 26.0 / 10.0], index=['a', 'b'])
    exp.index.name = 'label'
    pd.util.testing.assert_series_equal(exp, diffs)


def test_wage_weighted():
    dfx = pd.DataFrame(data=WEIGHT_DATA, columns=['var', 's006', 'e00200'])
    wvar = wage_weighted(dfx, 'var')
    assert round(wvar, 4) == 2.5714


def test_agi_weighted():
    dfx = pd.DataFrame(data=WEIGHT_DATA, columns=['var', 's006', 'c00100'])
    wvar = agi_weighted(dfx, 'var')
    assert round(wvar, 4) == 2.5714


def test_expanded_income_weighted():
    dfx = pd.DataFrame(data=WEIGHT_DATA,
                       columns=['var', 's006', 'expanded_income'])
    wvar = expanded_income_weighted(dfx, 'var')
    assert round(wvar, 4) == 2.5714


def test_weighted_sum():
    dfx = pd.DataFrame(data=DATA, columns=['tax_diff', 's006', 'label'])
    grouped = dfx.groupby('label')
    diffs = grouped.apply(weighted_sum, 'tax_diff')
    exp = pd.Series(data=[16.0, 26.0], index=['a', 'b'])
    exp.index.name = 'label'
    pd.util.testing.assert_series_equal(exp, diffs)


def test_weighted_perc_inc():
    dfx = pd.DataFrame(data=DATA, columns=['tax_diff', 's006', 'label'])
    grouped = dfx.groupby('label')
    diffs = grouped.apply(weighted_perc_inc, 'tax_diff')
    exp = pd.Series(data=[8. / 12., 1.0], index=['a', 'b'])
    exp.index.name = 'label'
    pd.util.testing.assert_series_equal(exp, diffs)


def test_weighted_perc_cut():
    dfx = pd.DataFrame(data=DATA, columns=['tax_diff', 's006', 'label'])
    grouped = dfx.groupby('label')
    diffs = grouped.apply(weighted_perc_cut, 'tax_diff')
    exp = pd.Series(data=[4. / 12., 0.0], index=['a', 'b'])
    exp.index.name = 'label'
    pd.util.testing.assert_series_equal(exp, diffs)


EPSILON = 1e-5


def test_add_income_bins():
    dta = np.arange(1, 1e6, 5000)
    dfx = pd.DataFrame(data=dta, columns=['expanded_income'])
    bins = [-9e99, 0, 9999, 19999, 29999, 39999, 49999, 74999, 99999,
            200000, 9e99]
    dfr = add_income_bins(dfx, 'expanded_income', bin_type='tpc', bins=None,
                          right=True)
    groupedr = dfr.groupby('bins')
    idx = 1
    for name, _ in groupedr:
        assert name.closed == 'right'
        assert abs(name.right - bins[idx]) < EPSILON
        idx += 1
    dfl = add_income_bins(dfx, 'expanded_income', bin_type='tpc', bins=None,
                          right=False)
    groupedl = dfl.groupby('bins')
    idx = 1
    for name, _ in groupedl:
        assert name.closed == 'left'
        assert abs(name.right - bins[idx]) < EPSILON
        idx += 1


def test_add_income_bins_soi():
    dta = np.arange(1, 1e6, 5000)
    dfx = pd.DataFrame(data=dta, columns=['expanded_income'])
    bins = [-9e99, 0, 4999, 9999, 14999, 19999, 24999, 29999, 39999,
            49999, 74999, 99999, 199999, 499999, 999999, 1499999,
            1999999, 4999999, 9999999, 9e99]
    dfr = add_income_bins(dfx, 'expanded_income', bin_type='soi', right=True)
    groupedr = dfr.groupby('bins')
    idx = 1
    for name, _ in groupedr:
        assert name.closed == 'right'
        assert abs(name.right - bins[idx]) < EPSILON
        idx += 1
    dfl = add_income_bins(dfx, 'expanded_income', bin_type='soi', right=False)
    groupedl = dfl.groupby('bins')
    idx = 1
    for name, _ in groupedl:
        assert name.closed == 'left'
        assert abs(name.right - bins[idx]) < EPSILON
        idx += 1


def test_add_exp_income_bins():
    dta = np.arange(1, 1e6, 5000)
    dfx = pd.DataFrame(data=dta, columns=['expanded_income'])
    bins = [-9e99, 0, 4999, 9999, 14999, 19999, 29999, 32999, 43999, 9e99]
    dfr = add_income_bins(dfx, 'expanded_income', bins=bins, right=True)
    groupedr = dfr.groupby('bins')
    idx = 1
    for name, _ in groupedr:
        assert name.closed == 'right'
        assert abs(name.right - bins[idx]) < EPSILON
        idx += 1
    dfl = add_income_bins(dfx, 'expanded_income', bins=bins, right=False)
    groupedl = dfl.groupby('bins')
    idx = 1
    for name, _ in groupedl:
        assert name.closed == 'left'
        assert abs(name.right - bins[idx]) < EPSILON
        idx += 1


def test_add_income_bins_raises():
    dta = np.arange(1, 1e6, 5000)
    dfx = pd.DataFrame(data=dta, columns=['expanded_income'])
    with pytest.raises(ValueError):
        dfx = add_income_bins(dfx, 'expanded_income', bin_type='stuff')


def test_add_quantile_bins():
    dfx = pd.DataFrame(data=DATA, columns=['expanded_income', 's006', 'label'])
    dfb = add_quantile_bins(dfx, 'expanded_income', 100,
                            weight_by_income_measure=False)
    bin_labels = dfb['bins'].unique()
    default_labels = set(range(1, 101))
    for lab in bin_labels:
        assert lab in default_labels
    # custom labels
    dfb = add_quantile_bins(dfx, 'expanded_income', 100,
                            weight_by_income_measure=True)
    assert 'bins' in dfb
    custom_labels = ['a', 'b', 'c', 'd', 'e', 'f', 'g', 'h', 'i', 'j']
    dfb = add_quantile_bins(dfx, 'expanded_income', 10,
                            labels=custom_labels)
    assert 'bins' in dfb
    bin_labels = dfb['bins'].unique()
    for lab in bin_labels:
        assert lab in custom_labels


def test_dist_table_sum_row(cps_subsample):
    rec = Records.cps_constructor(data=cps_subsample)
    calc = Calculator(policy=Policy(), records=rec)
    calc.calc_all()
    tb1 = create_distribution_table(calc.dataframe(DIST_VARIABLES),
                                    groupby='small_income_bins',
                                    income_measure='expanded_income',
                                    result_type='weighted_sum')
    tb2 = create_distribution_table(calc.dataframe(DIST_VARIABLES),
                                    groupby='large_income_bins',
                                    income_measure='expanded_income',
                                    result_type='weighted_sum')
    assert np.allclose(tb1[-1:], tb2[-1:])
    tb3 = create_distribution_table(calc.dataframe(DIST_VARIABLES),
                                    groupby='small_income_bins',
                                    income_measure='expanded_income',
                                    result_type='weighted_avg')
    assert isinstance(tb3, pd.DataFrame)


def test_diff_table_sum_row(cps_subsample):
    rec = Records.cps_constructor(data=cps_subsample)
    # create a current-law Policy object and Calculator calc1
    pol = Policy()
    calc1 = Calculator(policy=pol, records=rec)
    calc1.calc_all()
    # create a policy-reform Policy object and Calculator calc2
    reform = {2013: {'_II_rt4': [0.56]}}
    pol.implement_reform(reform)
    calc2 = Calculator(policy=pol, records=rec)
    calc2.calc_all()
    # create two difference tables and compare their content
    tdiff1 = create_difference_table(calc1.dataframe(DIFF_VARIABLES),
                                     calc2.dataframe(DIFF_VARIABLES),
                                     groupby='small_income_bins',
                                     income_measure='expanded_income',
                                     tax_to_diff='iitax')
    tdiff2 = create_difference_table(calc1.dataframe(DIFF_VARIABLES),
                                     calc2.dataframe(DIFF_VARIABLES),
                                     groupby='large_income_bins',
                                     income_measure='expanded_income',
                                     tax_to_diff='iitax')
    non_digit_cols = ['perc_inc', 'perc_cut']
    digit_cols = [c for c in list(tdiff1) if c not in non_digit_cols]
    assert np.allclose(tdiff1[digit_cols][-1:],
                       tdiff2[digit_cols][-1:])
    np.testing.assert_array_equal(tdiff1[non_digit_cols][-1:],
                                  tdiff2[non_digit_cols][-1:])


def test_mtr_graph_data(cps_subsample):
    calc = Calculator(policy=Policy(),
                      records=Records.cps_constructor(data=cps_subsample))
    year = calc.current_year,
    with pytest.raises(ValueError):
        mtr_graph_data(None, year, mars='bad',
                       income_measure='agi',
                       dollar_weighting=True)
    with pytest.raises(ValueError):
        mtr_graph_data(None, year, mars=0,
                       income_measure='expanded_income',
                       dollar_weighting=True)
    with pytest.raises(ValueError):
        mtr_graph_data(None, year, mars=list())
    with pytest.raises(ValueError):
        mtr_graph_data(None, year, mars='ALL', mtr_variable='e00200s')
    with pytest.raises(ValueError):
        mtr_graph_data(None, year, mtr_measure='badtax')
    with pytest.raises(ValueError):
        mtr_graph_data(None, year, income_measure='badincome')
    mtr = 0.20 * np.ones_like(cps_subsample['e00200'])
    vdf = calc.dataframe(['s006', 'MARS', 'e00200'])
    vdf['mtr1'] = mtr
    vdf['mtr2'] = mtr
    vdf = vdf[vdf['MARS'] == 1]
    gdata = mtr_graph_data(vdf, year, mars=1,
                           mtr_wrt_full_compen=True,
                           income_measure='wages',
                           dollar_weighting=True)
    assert isinstance(gdata, dict)


def test_atr_graph_data(cps_subsample):
    pol = Policy()
    rec = Records.cps_constructor(data=cps_subsample)
    calc = Calculator(policy=pol, records=rec)
    year = calc.current_year
    with pytest.raises(ValueError):
        atr_graph_data(None, year, mars='bad')
    with pytest.raises(ValueError):
        atr_graph_data(None, year, mars=0)
    with pytest.raises(ValueError):
        atr_graph_data(None, year, mars=list())
    with pytest.raises(ValueError):
        atr_graph_data(None, year, atr_measure='badtax')
    calc.calc_all()
    vdf = calc.dataframe(['s006', 'MARS', 'expanded_income'])
    tax = 0.20 * np.ones_like(vdf['expanded_income'])
    vdf['tax1'] = tax
    vdf['tax2'] = tax
    gdata = atr_graph_data(vdf, year, mars=1, atr_measure='combined')
    gdata = atr_graph_data(vdf, year, atr_measure='itax')
    gdata = atr_graph_data(vdf, year, atr_measure='ptax')
    assert isinstance(gdata, dict)


def test_xtr_graph_plot(cps_subsample):
    calc = Calculator(policy=Policy(),
                      records=Records.cps_constructor(data=cps_subsample),
                      behavior=Behavior())
    mtr = 0.20 * np.ones_like(cps_subsample['e00200'])
    vdf = calc.dataframe(['s006', 'MARS', 'c00100'])
    vdf['mtr1'] = mtr
    vdf['mtr2'] = mtr
    gdata = mtr_graph_data(vdf, calc.current_year, mtr_measure='ptax',
                           income_measure='agi',
                           dollar_weighting=False)
    gplot = xtr_graph_plot(gdata)
    assert gplot
    vdf = calc.dataframe(['s006', 'expanded_income'])
    vdf['mtr1'] = mtr
    vdf['mtr2'] = mtr
    gdata = mtr_graph_data(vdf, calc.current_year, mtr_measure='itax',
                           alt_e00200p_text='Taxpayer Earnings',
                           income_measure='expanded_income',
                           dollar_weighting=False)
    assert isinstance(gdata, dict)


def temporary_filename(suffix=''):
    # Return string containing the temporary filename.
    return 'tmp{}{}'.format(random.randint(10000000, 99999999), suffix)


def test_write_graph_file(cps_subsample):
    calc = Calculator(policy=Policy(),
                      records=Records.cps_constructor(data=cps_subsample))
    mtr = 0.20 * np.ones_like(cps_subsample['e00200'])
    vdf = calc.dataframe(['s006', 'e00200', 'c00100'])
    vdf['mtr1'] = mtr
    vdf['mtr2'] = mtr
    gdata = mtr_graph_data(vdf, calc.current_year, mtr_measure='ptax',
                           alt_e00200p_text='Taxpayer Earnings',
                           income_measure='agi',
                           dollar_weighting=False)
    gplot = xtr_graph_plot(gdata)
    assert gplot
    htmlfname = temporary_filename(suffix='.html')
    try:
        write_graph_file(gplot, htmlfname, 'title')
    except:  # pylint: disable=bare-except
        if os.path.isfile(htmlfname):
            try:
                os.remove(htmlfname)
            except OSError:
                pass  # sometimes we can't remove a generated temporary file
        assert 'write_graph_file()_ok' == 'no'
    # if try was successful, try to remove the file
    if os.path.isfile(htmlfname):
        try:
            os.remove(htmlfname)
        except OSError:
            pass  # sometimes we can't remove a generated temporary file


<<<<<<< HEAD
def test_multiyear_diagnostic_table(cps_subsample):
    rec = Records.cps_constructor(data=cps_subsample)
    pol = Policy()
    beh = Behavior()
    calc = Calculator(policy=pol, records=rec, behavior=beh)
    with pytest.raises(ValueError):
        multiyear_diagnostic_table(calc, 0)
    with pytest.raises(ValueError):
        multiyear_diagnostic_table(calc, 20)
    adt = multiyear_diagnostic_table(calc, 3)
    assert isinstance(adt, pd.DataFrame)
    beh.update_behavior({2013: {'_BE_sub': [0.3]}})
    calc = Calculator(policy=pol, records=rec, behavior=beh)
    assert calc.behavior.has_response()
    adt = multiyear_diagnostic_table(calc, 3)
    assert isinstance(adt, pd.DataFrame)


def test_myr_diag_table_wo_behv(cps_subsample):
    reform = {
        2013: {
            '_II_rt7': [0.33],
            '_PT_rt7': [0.33],
        }}
    pol = Policy()
    pol.implement_reform(reform)
    calc = Calculator(policy=pol,
                      records=Records.cps_constructor(data=cps_subsample))
    calc.calc_all()
    liabilities_x = (calc.records.combined *
                     calc.records.s006).sum()
    adt = multiyear_diagnostic_table(calc, 1)
    # extract combined liabilities as a float and
    # adopt units of the raw calculator data in liabilities_x
    liabilities_y = adt.iloc[19].tolist()[0] * 1e9
    assert np.allclose(liabilities_x, liabilities_y, atol=0.01, rtol=0.0)


def test_myr_diag_table_w_behv(cps_subsample):
    pol = Policy()
    rec = Records.cps_constructor(data=cps_subsample)
    year = rec.current_year
    beh = Behavior()
    calc = Calculator(policy=pol, records=rec, behavior=beh)
    assert calc.current_year == year
    reform = {year: {'_II_rt7': [0.33], '_PT_rt7': [0.33]}}
    pol.implement_reform(reform)
    reform_behav = {year: {'_BE_sub': [0.4], '_BE_cg': [-3.67]}}
    beh.update_behavior(reform_behav)
    calc_clp = calc.current_law_version()
    calc_beh = Behavior.response(calc_clp, calc)
    calc_beh.calc_all()
    liabilities_x = (calc_beh.records.combined *
                     calc_beh.records.s006).sum()
    adt = multiyear_diagnostic_table(calc_beh, 1)
    # extract combined liabilities as a float and
    # adopt units of the raw calculator data in liabilities_x
    liabilities_y = adt.iloc[19].tolist()[0] * 1e9
    assert np.allclose(liabilities_x, liabilities_y, atol=0.01, rtol=0.0)


def test_ce_aftertax_exp_income(cps_subsample):
=======
def test_ce_aftertax_income(cps_subsample):
>>>>>>> 3bb49f0f
    # test certainty_equivalent() function with con>cmin
    con = 5000
    cmin = 1000
    assert con == round(certainty_equivalent(con, 0, cmin), 6)
    assert con > round(certainty_equivalent((math.log(con) - 0.1), 1, cmin), 6)
    # test certainty_equivalent() function with con<cmin
    con = 500
    cmin = 1000
    assert con == round(certainty_equivalent(con, 0, cmin), 6)
    # test with require_no_agg_tax_change equal to False
    rec = Records.cps_constructor(data=cps_subsample)
    cyr = 2020
    # specify calc1 and calc_all() for cyr
    pol = Policy()
    calc1 = Calculator(policy=pol, records=rec)
    calc1.advance_to_year(cyr)
    calc1.calc_all()
    # specify calc2 and calc_all() for cyr
    reform = {2018: {'_II_em': [0.0]}}
    pol.implement_reform(reform)
    calc2 = Calculator(policy=pol, records=rec)
    calc2.advance_to_year(cyr)
    calc2.calc_all()
    df1 = calc1.dataframe(['s006', 'combined', 'expanded_income'])
    df2 = calc2.dataframe(['s006', 'combined', 'expanded_income'])
    cedict = ce_aftertax_expanded_income(df1, df2,
                                         require_no_agg_tax_change=False)
    assert isinstance(cedict, dict)
    np.allclose(cedict['ceeu1'], [55641, 27167, 5726, 2229, 1565],
                atol=0.5, rtol=0.0)
    np.allclose(cedict['ceeu2'], [54629, 26698, 5710, 2229, 1565],
                atol=0.5, rtol=0.0)
    # test with require_no_agg_tax_change equal to True
    with pytest.raises(ValueError):
        ce_aftertax_expanded_income(df1, df2, require_no_agg_tax_change=True)
    # test with require_no_agg_tax_change equal to False and custom_params
    params = {'crra_list': [0, 2], 'cmin_value': 2000}
    with pytest.raises(ValueError):
        ce_aftertax_expanded_income(df1, df2, require_no_agg_tax_change=True,
                                    custom_params=params)


def test_read_egg_csv():
    with pytest.raises(ValueError):
        read_egg_csv('bad_filename')


def test_read_egg_json():
    with pytest.raises(ValueError):
        read_egg_json('bad_filename')


def test_create_delete_temp_file():
    # test temporary_filename() and delete_file() functions
    fname = temporary_filename()
    with open(fname, 'w') as tmpfile:
        tmpfile.write('any content will do')
    assert os.path.isfile(fname) is True
    delete_file(fname)
    assert os.path.isfile(fname) is False


def test_bootstrap_se_ci():
    # Use treated mouse data from Table 2.1 and
    # results from Table 2.2 and Table 13.1 in
    # Bradley Efron and Robert Tibshirani,
    # "An Introduction to the Bootstrap"
    # (Chapman & Hall, 1993).
    data = np.array([94, 197, 16, 38, 99, 141, 23], dtype=np.float64)
    assert abs(np.mean(data) - 86.86) < 0.005  # this is just rounding error
    bsd = bootstrap_se_ci(data, 123456789, 1000, np.mean, alpha=0.025)
    # following comparisons are less precise because of r.n. stream differences
    assert abs(bsd['se'] / 23.02 - 1) < 0.02
    assert abs(bsd['cilo'] / 45.9 - 1) < 0.02
    assert abs(bsd['cihi'] / 135.4 - 1) < 0.03


def test_table_columns_labels():
    # check that length of two lists are the same
    assert len(DIST_TABLE_COLUMNS) == len(DIST_TABLE_LABELS)
    assert len(DIFF_TABLE_COLUMNS) == len(DIFF_TABLE_LABELS)


def test_dec_graph_plot(cps_subsample):
    pol = Policy()
    rec = Records.cps_constructor(data=cps_subsample)
    calc1 = Calculator(policy=pol, records=rec)
    year = 2020
    calc1.advance_to_year(year)
    reform = {
        year: {
            '_SS_Earnings_c': [9e99],  # OASDI FICA tax on all earnings
            '_FICA_ss_trt': [0.107484]  # lower rate to keep revenue unchanged

        }
    }
    pol.implement_reform(reform)
    calc2 = Calculator(policy=pol, records=rec)
    calc2.advance_to_year(year)
    assert calc1.current_year == calc2.current_year
    calc1.calc_all()
    calc2.calc_all()
    fig = calc1.decile_graph(calc2)
    assert fig<|MERGE_RESOLUTION|>--- conflicted
+++ resolved
@@ -813,72 +813,7 @@
             pass  # sometimes we can't remove a generated temporary file
 
 
-<<<<<<< HEAD
-def test_multiyear_diagnostic_table(cps_subsample):
-    rec = Records.cps_constructor(data=cps_subsample)
-    pol = Policy()
-    beh = Behavior()
-    calc = Calculator(policy=pol, records=rec, behavior=beh)
-    with pytest.raises(ValueError):
-        multiyear_diagnostic_table(calc, 0)
-    with pytest.raises(ValueError):
-        multiyear_diagnostic_table(calc, 20)
-    adt = multiyear_diagnostic_table(calc, 3)
-    assert isinstance(adt, pd.DataFrame)
-    beh.update_behavior({2013: {'_BE_sub': [0.3]}})
-    calc = Calculator(policy=pol, records=rec, behavior=beh)
-    assert calc.behavior.has_response()
-    adt = multiyear_diagnostic_table(calc, 3)
-    assert isinstance(adt, pd.DataFrame)
-
-
-def test_myr_diag_table_wo_behv(cps_subsample):
-    reform = {
-        2013: {
-            '_II_rt7': [0.33],
-            '_PT_rt7': [0.33],
-        }}
-    pol = Policy()
-    pol.implement_reform(reform)
-    calc = Calculator(policy=pol,
-                      records=Records.cps_constructor(data=cps_subsample))
-    calc.calc_all()
-    liabilities_x = (calc.records.combined *
-                     calc.records.s006).sum()
-    adt = multiyear_diagnostic_table(calc, 1)
-    # extract combined liabilities as a float and
-    # adopt units of the raw calculator data in liabilities_x
-    liabilities_y = adt.iloc[19].tolist()[0] * 1e9
-    assert np.allclose(liabilities_x, liabilities_y, atol=0.01, rtol=0.0)
-
-
-def test_myr_diag_table_w_behv(cps_subsample):
-    pol = Policy()
-    rec = Records.cps_constructor(data=cps_subsample)
-    year = rec.current_year
-    beh = Behavior()
-    calc = Calculator(policy=pol, records=rec, behavior=beh)
-    assert calc.current_year == year
-    reform = {year: {'_II_rt7': [0.33], '_PT_rt7': [0.33]}}
-    pol.implement_reform(reform)
-    reform_behav = {year: {'_BE_sub': [0.4], '_BE_cg': [-3.67]}}
-    beh.update_behavior(reform_behav)
-    calc_clp = calc.current_law_version()
-    calc_beh = Behavior.response(calc_clp, calc)
-    calc_beh.calc_all()
-    liabilities_x = (calc_beh.records.combined *
-                     calc_beh.records.s006).sum()
-    adt = multiyear_diagnostic_table(calc_beh, 1)
-    # extract combined liabilities as a float and
-    # adopt units of the raw calculator data in liabilities_x
-    liabilities_y = adt.iloc[19].tolist()[0] * 1e9
-    assert np.allclose(liabilities_x, liabilities_y, atol=0.01, rtol=0.0)
-
-
-def test_ce_aftertax_exp_income(cps_subsample):
-=======
 def test_ce_aftertax_income(cps_subsample):
->>>>>>> 3bb49f0f
     # test certainty_equivalent() function with con>cmin
     con = 5000
     cmin = 1000
