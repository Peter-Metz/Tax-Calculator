--- conflicted
+++ resolved
@@ -328,15 +328,9 @@
     assert np.allclose(dist['num_returns_ItemDed'].tolist(), expected,
                        atol=0.5, rtol=0.0)
 
-<<<<<<< HEAD
-    setattr(calc2.records, 'expanded_income_baseline',
-            getattr(calc1.records, 'expanded_income'))
-    dist = create_distribution_table(calc2,
-=======
     calc2.add_records_variable('expanded_income_baseline',
                                calc1, 'expanded_income')
-    dist = create_distribution_table(calc2.records,
->>>>>>> f5cbd935
+    dist = create_distribution_table(calc2,
                                      groupby='webapp_income_bins',
                                      income_measure='expanded_income_baseline',
                                      result_type='weighted_sum')
