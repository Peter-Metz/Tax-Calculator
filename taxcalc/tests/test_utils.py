--- conflicted
+++ resolved
@@ -584,7 +584,6 @@
     os.remove(output_test.name)
 
 
-<<<<<<< HEAD
 def test_mtr_plot():
     pol = Policy()
     recs = Records(data=TAXDATA, weights=WEIGHTS, start_year=2009)
@@ -593,11 +592,11 @@
     calc.calc_all()
     source = get_mtr_data(calc, calc, weights=weighted_mean)
     plot = mtr_plot(source)
-=======
+
+
 def test_string_to_number():
     assert string_to_number(None) == 0
     assert string_to_number('') == 0
     assert string_to_number('1') == 1
     assert string_to_number('1.') == 1.
-    assert string_to_number('1.23') == 1.23
->>>>>>> 06c48dff
+    assert string_to_number('1.23') == 1.23