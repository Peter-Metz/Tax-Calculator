--- conflicted
+++ resolved
@@ -58,16 +58,10 @@
     """
     return os.path.join(tests_path, '..', '..', 'puf.csv')
 
-<<<<<<< HEAD
-=======
-
->>>>>>> 6ef44903
-@pytest.mark.one
+
 def test_check_user_mods_errors():
     check_user_mods(USER_MODS)
     seed1 = random_seed(USER_MODS)
-<<<<<<< HEAD
-=======
     with pytest.raises(ValueError):
         check_user_mods(list())
     usermods = USER_MODS
@@ -83,24 +77,6 @@
     assert seed1 == seed2
 
 
-def test_check_user_mods(puf_1991_path, reform_file, assump_file):
-    usermods = list()
->>>>>>> 6ef44903
-    with pytest.raises(ValueError):
-        check_user_mods(list())
-    usermods = USER_MODS
-    behavior_subdict = usermods.pop('behavior')
-    with pytest.raises(ValueError):
-        check_user_mods(usermods)
-    usermods['behavior'] = behavior_subdict
-    usermods['unknown_key'] = dict()
-    with pytest.raises(ValueError):
-        check_user_mods(usermods)
-    usermods.pop('unknown_key')
-    seed2 = random_seed(usermods)
-    assert seed1 == seed2
-
-@pytest.mark.one
 def test_run_nth_year_value_errors(puf_1991_path):
     recs = pd.read_csv(puf_1991_path)
     usermods = USER_MODS
@@ -111,7 +87,7 @@
     with pytest.raises(ValueError):
         run_nth_year_gdp_elast_model(1, 2013, recs, usermods, False)
 
-@pytest.mark.one
+
 @pytest.mark.parametrize('resjson', [True, False])
 def test_run_tax_calc_model(puf_1991_path, resjson):
     recs = pd.read_csv(puf_1991_path)
@@ -125,7 +101,7 @@
         else:
             assert isinstance(res[idx], pd.DataFrame)
 
-@pytest.mark.one
+
 @pytest.mark.parametrize('resjson', [True, False])
 def test_run_gdp_elast_model(puf_1991_path, resjson):
     usermods = USER_MODS
@@ -139,7 +115,7 @@
     else:
         assert isinstance(res, float)
 
-@pytest.mark.one
+
 def test_format_macro_results():
     data = [[1.875e-03, 1.960e-03, 2.069e-03, 2.131e-03, 2.179e-03, 2.226e-03,
              2.277e-03, 2.324e-03, 2.375e-03, 2.426e-03, 2.184e-03, 2.806e-03],
@@ -185,7 +161,7 @@
     res_df = format_macro_results(data, return_json=False)
     assert res_df.equals(pd.DataFrame(data))
 
-@pytest.mark.one
+
 def test_random_seed_from_subdict():
     """
     Test except logic in try statement in random_seed_from_subdict function.
@@ -199,7 +175,7 @@
     seed2 = random_seed_from_subdict(dct)
     assert seed1 == seed2
 
-@pytest.mark.one
+
 def test_chooser_error():
     dframe = pd.DataFrame(data=[[0, 1], [0, 2], [0, 3],
                                 [0, 4], [0, 5], [0, 6],
@@ -212,13 +188,13 @@
     with pytest.raises(ValueError):
         chooser(dframe['zeros'])
 
-@pytest.mark.one
+
 def test_format_print_error():
     arr = np.array([1], dtype='i2')
     with pytest.raises(NotImplementedError):
         format_print(arr[0], arr.dtype, 2)
 
-@pytest.mark.one
+
 def test_create_json_table():
     dframe = pd.DataFrame(data=[[1., 2, 3], [4, 5, 6], [7, 8, 9]],
                           columns=['a', 'b', 'c'])
@@ -228,7 +204,7 @@
            '2': ['7.00', '8', '9']}
     assert ans == exp
 
-@pytest.mark.one
+
 @pytest.mark.parametrize('groupby, result_type',
                          [('small_income_bins', 'weighted_sum'),
                           ('large_income_bins', 'weighted_sum'),
@@ -250,7 +226,7 @@
         dropq_dist_table(res, groupby=groupby,
                          result_type=result_type, suffix='_bin')
 
-@pytest.mark.one
+
 @pytest.mark.parametrize('groupby, res_column',
                          [('weighted_deciles', 'tax_diff'),
                           ('webapp_income_bins', 'tax_diff'),
@@ -282,7 +258,7 @@
                          res_col=res_column, diff_col='iitax',
                          suffix='_dec', wsum=dec_sum)
 
-@pytest.mark.one
+
 @pytest.mark.requires_pufcsv
 def test_with_pufcsv(puf_path):  # pylint: disable=redefined-outer-name
     # pylint: disable=too-many-locals
@@ -295,58 +271,14 @@
     reforms['_II_rt4'] = [0.33]
     reforms['_PT_rt4'] = [0.33]
     usermods = dict()
-<<<<<<< HEAD
-=======
-    usermods['policy'] = {start_year: reforms}
-    usermods['consumption'] = dict()
-    usermods['behavior'] = dict()
-    usermods['growdiff_baseline'] = dict()
-    usermods['growdiff_response'] = dict()
-    usermods['gdp_elasticity'] = dict()
-    tax_data = pd.read_csv(puf_1991_path)
-    (soit_baseline, soit_reform,
-     mask) = calculate_baseline_and_reform(year_n, start_year,
-                                           tax_data, usermods)
-    df1, df2 = drop_records(soit_baseline, soit_reform, mask)
-    dec_sum = (df2['tax_diff_dec'] * df2['s006']).sum()
-    if groupby == "other_deciles":
-        with pytest.raises(ValueError):
-            create_dropq_difference_table(df1, df2, groupby=groupby,
-                                          res_col=res_col, diff_col='iitax',
-                                          suffix='_dec',
-                                          wsum=dec_sum)
-    else:
-        create_dropq_difference_table(df1, df2, groupby=groupby,
-                                      res_col=res_col, diff_col='iitax',
-                                      suffix='_dec',
-                                      wsum=dec_sum)
-
-
-@pytest.mark.one
-@pytest.mark.requires_pufcsv
-def test_with_pufcsv(puf_path):  # pylint: disable=redefined-outer-name
-    # pylint: disable=too-many-locals
-    # specify usermods dictionary in code
-    start_year = 2016
-    reform_year = start_year + 1
-    reforms = dict()
-    reforms['_II_rt3'] = [0.33]
-    reforms['_PT_rt3'] = [0.33]
-    reforms['_II_rt4'] = [0.33]
-    reforms['_PT_rt4'] = [0.33]
-    usermods = dict()
->>>>>>> 6ef44903
     usermods['policy'] = {reform_year: reforms}
     usermods['consumption'] = {}
     usermods['behavior'] = {}
     usermods['growdiff_baseline'] = {}
     usermods['growdiff_response'] = {}
     usermods['gdp_elasticity'] = {}
-<<<<<<< HEAD
-=======
     seed = random_seed(usermods)
     assert seed == 3047708076
->>>>>>> 6ef44903
     # create a Policy object (pol) containing reform policy parameters
     pol = Policy()
     pol.implement_reform(usermods['policy'])
@@ -365,15 +297,9 @@
     # create a Public Use File object
     tax_data = pd.read_csv(puf_path)
     # call run_nth_year_tax_calc_model function
-<<<<<<< HEAD
     restuple = run_nth_year_tax_calc_model(1, start_year,
                                            tax_data, usermods,
                                            return_json=True)
-=======
-    restuple = run_nth_year_model(1, start_year,
-                                  tax_data, usermods,
-                                  return_json=True)
->>>>>>> 6ef44903
     total = restuple[len(restuple) - 1]  # the last of element of the tuple
     dropq_reform_revenue = float(total['combined_tax_1'])
     dropq_reform_revenue *= 1e-9  # convert to billions of dollars
@@ -383,9 +309,5 @@
     frmt = 'f,d,adiff,pdiff=  {:.4f}  {:.4f}  {:.4f}  {}'
     print(frmt.format(fulls_reform_revenue, dropq_reform_revenue,
                       diff, proportional_diff))
-<<<<<<< HEAD
-    assert proportional_diff < 0.001  # one-tenth of one percent
-=======
     assert proportional_diff < 0.0001  # one-hundredth of one percent
->>>>>>> 6ef44903
-    # assert 1 == 2+    # assert 1 == 2  # uncomment to force test failure with above print out