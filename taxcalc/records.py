--- conflicted
+++ resolved
@@ -138,21 +138,14 @@
     # specify set of all Record variables that cannot be read in:
     CALCULATED_VARS = set([
         '_exact',
-<<<<<<< HEAD
-        '_calc_schR', 'c07200',
-        'c00650', 'c00100',
-        'c04470', 'c04600', 'c21060', 'c21040', 'c17000',
-        'c18300', 'c19200', 'c20500', 'c20800', 'c02900', 'c02700', 'c23650',
-=======
         'c07200',
         'c00100', 'pre_c04600', 'c04600',
         'c04470', 'c21060', 'c21040', 'c17000',
         'c18300', 'c20800', 'c02900', 'c23650',
->>>>>>> c1c2f023
         'c01000', 'c02500',
         '_sey', '_earned', '_earned_p', '_earned_s',
         'ymod', 'ymod1',
-        'c04800',
+        'c04800', 'c19200', 'c20500',
         '_taxbc', '_standard', 'c24516', 'c24517', 'c24520',
         'c05700',
         'c05800',
