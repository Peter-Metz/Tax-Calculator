"""
Tax-Calculator tax-filing-unit Records class.
"""
# CODING-STYLE CHECKS:
# pep8 --ignore=E402 records.py
# pylint --disable=locally-disabled --extension-pkg-whitelist=numpy records.py
# (when importing numpy, add "--extension-pkg-whitelist=numpy" pylint option)


import pandas as pd
import numpy as np
import os
from numba import vectorize, float64
from pkg_resources import resource_stream, Requirement


class Records(object):
    """
    Constructor for the tax-filing-unit records class.

    Parameters
    ----------
    data: string or Pandas DataFrame
        string describes CSV file in which records data reside;
        DataFrame already contains records data;
        default value is the string 'puf.csv'

    blowup_factors: string or Pandas DataFrame
        string describes CSV file in which blowup factors reside;
        DataFrame already contains blowup factors;
        default value is filename of the default blowup factors

    weights: string or Pandas DataFrame
        string describes CSV file in which weights reside;
        DataFrame already contains weights;
        default value is filename of the default weights

    start_year: None or integer
        None implies current_year is set to value of FLPDYR for first unit;
        integer implies current_year is set to start_year;
        default value is None

    consider_imputations: boolean
        True implies that if current_year (see start_year above) equals
        PUF_YEAR (see below), then call _impute_variables() method;
        False implies never call _impute_variables() method;
        default value is True

    Raises
    ------
    ValueError:
        if parameters are not the appropriate type.
        if files cannot be found.

    Returns
    -------
    class instance: Records

    Notes
    -----
    Typical usage is "recs = Records()", which uses all the default
    parameters of the constructor, and therefore, imputed variables
    are generated to augment the data and initial-year blowup factors
    are applied to the data. Explicitly setting consider_imputation to
    False and/or the start_year to something other than Records.PUF_YEAR
    will cause this variable-imputation and initial-year-blowup logic to
    be skipped.  There are situations in which this is exactly what is
    desired, but more often than not, skipping the imputation and blowup
    logic would be a mistake.  In other words, do not explicitly specify
    consider_imputations=False or specify the start_year in the Records
    class constructor unless you know exactly what you are doing.
    """
    # suppress pylint warnings about unrecognized Records variables:
    # pylint: disable=no-member
    # suppress pylint warnings about uppercase variable names:
    # pylint: disable=invalid-name
    # suppress pylint warnings about too many class instance attributes:
    # pylint: disable=too-many-instance-attributes

    PUF_YEAR = 2009

    CUR_PATH = os.path.abspath(os.path.dirname(__file__))
    WEIGHTS_FILENAME = "WEIGHTS.csv"
    WEIGHTS_PATH = os.path.join(CUR_PATH, WEIGHTS_FILENAME)
    BLOWUP_FACTORS_FILENAME = "StageIFactors.csv"
    BLOWUP_FACTORS_PATH = os.path.join(CUR_PATH, BLOWUP_FACTORS_FILENAME)

    # specify set of all Record variables used by Tax-Calculator:
    ALL_VARNAMES = set([
        'AGIR1', 'DSI', 'EFI', 'EIC', 'ELECT', 'FDED', 'FLPDYR', 'FLPDMO',
        'f2441', 'f3800', 'f6251', 'f8582', 'f8606', 'f8829', 'f8910', 'f8936',
        'n20', 'n24', 'n25', 'n30', 'PREP', 'SCHB', 'SCHCF', 'SCHE',
        'TFORM', 'IE', 'TXST', 'XFPT', 'XFST',
        'XOCAH', 'XOCAWH', 'XOODEP', 'XOPAR', 'XTOT',
        'e00200', 'e00300', 'e00400', 'e00600', 'e00650', 'e00700', 'e00800',
        'e00900', 'e01000', 'e01100', 'e01200', 'e01400', 'e01500', 'e01700',
        'e02000', 'e02100', 'e02300', 'e02400', 'e02500', 'e03150', 'e03210',
        'e03220', 'e03230', 'e03260', 'e03270', 'e03240', 'e03290', 'e03300',
        'e03400', 'e03500', 'e00100', 'p04470', 'e04250', 'e04600', 'e04800',
        'e05100', 'e05200', 'e05800', 'e06000', 'e06200', 'e06300', 'e09600',
        'e07180', 'e07200', 'e07220', 'e07230', 'e07240', 'e07260', 'e07300',
        'e07400', 'e07600', 'p08000', 'e07150', 'e06500', 'e08800', 'e09400',
        'e09700', 'e09800', 'e09900', 'e10300', 'e10700', 'e10900', 'e59560',
        'e59680', 'e59700', 'e59720', 'e11550', 'e11070', 'e11100', 'e11200',
        'e11300', 'e11400', 'e11570', 'e11580', 'e11581', 'e11582', 'e11583',
        'e10605', 'e11900', 'e12000', 'e12200', 'e17500', 'e18400', 'e18500',
        'e19200', 'e19550', 'e19800', 'e20100', 'e19700', 'e20550', 'e20600',
        'e20400', 'e20800', 'e20500', 'e21040', 'p22250', 'e22320', 'e22370',
        'p23250', 'e24515', 'e24516', 'e24518', 'e24535', 'e24560', 'e24598',
        'e24615', 'e24570', 'p25350', 'p25380', 'p25470', 'p25700', 'e25820',
        'e25850', 'e25860', 'e25940', 'e25980', 'e25920', 'e25960', 'e26110',
        'e26170', 'e26190', 'e26160', 'e26180', 'e26270', 'e26100', 'e26390',
        'e26400', 'e27200', 'e30400', 'e30500', 'e32800', 'e33000', 'e53240',
        'e53280', 'e53410', 'e53300', 'e53317', 'e53458', 'e58950', 'e58990',
        'p60100', 'p61850', 'e60000', 'e62100', 'e62900', 'e62720', 'e62730',
        'e62740', 'p65300', 'p65400', 'p87482', 'p87521', 'e68000', 'e82200',
        't27800', 's27860', 'p27895', 'e87530', 'e87550', 'e87870', 'e87875',
        'e87880', 'MARS', 'MIDR', 'RECID', 'gender',
        'wage_head', 'wage_spouse', 'earnsplit',
        'age', 'agedp1', 'agedp2', 'agedp3', 'agerange',
        's006', 's008', 's009', 'WSAMP', 'TXRT', 'filer', 'matched_weight',

        'e35300_0', 'e35600_0', 'e35910_0', 'x03150', 'e03600',
        'e03280', 'e03900', 'e04000', 'e03700', 'c23250',
        'e23660', 'f2555', 'e02800', 'e02610', 'e02540',
        'e02615', 'SSIND', 'e18600', 'e18800', 'e18900', 'e10950',
        'e10960', 'e15100', 'e15210', 'e15250', 'e20950', 'e19500',
        'e19570', 'e19400', 'c20400', 'e20200', 'e20900', 'e21000',
        'e21010', 'e02600', '_exact', 'e11055', 'e00250', 'e30100',
        'e15360', 'e04200', 'e37717', 'e04805', 'AGEP', 'AGES', 'PBI',
        'SBI', 't04470', 'e58980', 'c00650', 'c00100',
        'c04470', 'c04600', 'c21060', 'c21040', 'c17000',
        'c18300', 'c20800', 'c02900', 'c02700', 'c23650',
        'c01000', 'c02500', 'e24583', '_cmp',
        'e59440', 'e59470', 'e59400', 'e10105', 'e83200_0',
        'e59410', 'e59420', 'e74400', 'x62720', 'x60260',
        'x60240', 'x60220', 'x60130', 'x62730', 'e60290',
        'DOBYR', 'SDOBYR', 'DOBMD', 'SDOBMD', 'e62600',
        'x62740', '_fixeic', 'e32880', 'e32890', 'CDOB1',
        'CDOB2', 'e32750', 'e32775', 'e33420', 'e33430',
        'e33450', 'e33460', 'e33465', 'e33470', 'x59560',
        'EICYB1', 'EICYB2', 'EICYB3', 'e83080', 'e25360',
        'e25430', 'e25400', 'e25500', 'e26210', 'e26340',
        'e26205', 'e26320', 'e87487', 'e87492',
        'e87497', 'e87526', 'e87522', 'e87524', 'e87528',
        'EDCRAGE', 'e07960', 'e07700', 'e07250', 't07950',
        'e82882', 'e82880', 'e07500', 'e08001', 'e07970',
        'e07980', 'e10000', 'e10100', 'e10050', 'e10075',
        'e09805', 'e09710', 'e09720', 'e87900', 'e87905',
        'e87681', 'e87682', 'e11451', 'e11452', 'e11601',
        'e11602', 'e60300', 'e60860', 'e60840', 'e60630',
        'e60550', 'e60720', 'e60430', 'e60500', 'e60340',
        'e60680', 'e60600', 'e60405', 'e60440', 'e60420',
        'e60410', 'e61400', 'e60660', 'e60480', 'e62000',
        'e60250', 'e40223', '_sep', '_earned', '_sey',
        '_setax', '_feided', '_ymod', '_ymod1', '_posagi',
        'xtxcr1xtxcr10', '_xyztax', '_avail',
        '_taxinc', 'c04800', '_feitax', 'c05750', 'c24517',
        '_taxbc', 'c60000', '_standard', 'c24516', 'c25420',
        'c05700', 'c32880', 'c32890', '_dclim', 'c32800',
        'c33000', 'c05800', '_othtax', 'c59560', '_agep',
        '_ages', 'c87521', 'c87550', 'c07180',
        'c07230', '_precrd', 'c07220', 'c59660', 'c07970',
        'c08795', 'c09200', 'c07100', '_eitc', 'c59700',
        'c10950', '_ymod2', '_ymod3', 'c02650', '_agierr',
        '_ywossbe', '_ywossbc', '_prexmp', 'c17750',
        '_statax', 'c37703', 'c20500', 'c20750', 'c19200',
        'c19700', '_nonlimited', '_limitratio', '_phase2_i',
        '_fica', '_seyoff', 'c11055', 'c15100', '_numextra',
        '_txpyers', 'c15200', '_othded', 'c04100', 'c04200',
        'c04500', '_amtstd', '_oldfei', 'c05200', '_cglong',
        '_noncg', '_hasgain', '_dwks9', '_dwks5', '_dwks12',
        '_dwks16', '_dwks17', '_dwks21', '_dwks25', '_dwks26',
        '_dwks28', '_dwks31', 'c24505', 'c24510', 'c24520',
        'c24530', 'c24540', 'c24534', 'c24597', 'c24598',
        'c24610', 'c24615', 'c24550', 'c24570', '_addtax',
        'c24560', '_taxspecial', 'c24580', 'c05100',
        'c59430', 'c59450', 'c59460', '_line17', '_line19',
        '_line22', '_line30', '_line31', '_line32', '_line36',
        '_line33', '_line34', '_line35', 'c59485', 'c59490',
        '_s1291', '_parents', 'c62720', 'c60260', 'c63100',
        'c60200', 'c60240', 'c60220', 'c60130', 'c62730',
        '_addamt', 'c62100', '_cmbtp', '_edical', '_amtsepadd',
        'c62600', 'c62700', '_alminc', 'c62760',
        '_amtfei', 'c62780', 'c62900', 'c63000', 'c62740',
        '_ngamty', 'c62745', 'y62745', '_tamt2', '_amt5pc',
        '_amt15pc', '_amt25pc', 'c62747', 'c62755', 'c62770',
        '_amt20pc', 'c62800', 'c09600', '_ncu13',
        '_seywage', 'c33465', 'c33470', 'c33475', 'c33480',
        'c32840', '_tratio', 'c33200', 'c33400',
        '_ieic', '_modagi', 'e00200p', 'e00200s',
        'e00900p', 'e00900s', 'e02100p', 'e02100s',
        '_val_ymax', '_preeitc', '_val_rtbase', '_val_rtless',
        '_dy', 'c11070', '_nctcr', '_ctcagi', 'c87482',
        'c87487', 'c87492', 'c87497', 'c87483', 'c87488',
        'c87493', 'c87498', 'c87540', 'c87530', 'c87654',
        'c87656', 'c87658', 'c87660', 'c87662', 'c87664',
        'c87666', 'c10960', 'c87668', 'c87681', 'c87560',
        'c87570', 'c87580', 'c87590', 'c87600', 'c87610',
        'c87620', '_ctc1', '_ctc2', '_regcrd', '_exocrd',
        '_ctctax', 'c82925', 'c82930', 'c82935',
        'c82880', 'h82880', 'c82885', 'c82890', 'c82900',
        'c82905', 'c82910', 'c82915', 'c82920', 'c82937',
        'c82940', 'e59660', '_othadd', 'y07100',
        'x07100', 'c08800', 'e08795', 'x07400', 'c59680',
        '_othertax', 'e82915', 'e82940', 'SFOBYR', 'NIIT',
        'c59720', '_comb', 'c07150', 'c10300', '_iitax',
        '_refund', 'c11600', 'e11450', 'e82040', 'e11500',
        '_amed', '_xlin3', '_xlin6', '_cmbtp_itemizer',
        '_cmbtp_standard', '_expanded_income', 'c07300',
        'c07600', 'c07240', 'c62100_everyone',
        '_surtax', '_combined', 'x04500', '_personal_credit'])
    USED_VARNAMES = set()
    UNUSED_VARNAMES = set()

    # pairs of 'name of attribute', 'column name' - often the same
    # NOTE: second name in each pair is what Records.__init__() expects
    # if data parameter is a Pandas DataFrame rather than a CSV filename.
    NAMES = [('AGIR1', 'agir1'),
             ('DSI', 'dsi'),
             ('EFI', 'efi'),
             ('EIC', 'eic'),
             ('ELECT', 'elect'),
             ('FDED', 'fded'),
             ('FLPDYR', 'flpdyr'),
             ('FLPDMO', 'flpdmo'),
             ('f2441', 'f2441'),
             ('f3800', 'f3800'),
             ('f6251', 'f6251'),
             ('f8582', 'f8582'),
             ('f8606', 'f8606'),
             ('IE', 'ie'),
             ('MARS', 'mars'),
             ('MIDR', 'midr'),
             ('n20', 'n20'),
             ('n24', 'n24'),
             ('n25', 'n25'),
             ('PREP', 'prep'),
             ('SCHB', 'schb'),
             ('SCHCF', 'schcf'),
             ('SCHE', 'sche'),
             ('TFORM', 'tform'),
             ('TXST', 'txst'),
             ('XFPT', 'xfpt'),
             ('XFST', 'xfst'),
             ('XOCAH', 'xocah'),
             ('XOCAWH', 'xocawh'),
             ('XOODEP', 'xoodep'),
             ('XOPAR', 'xopar'),
             ('XTOT', 'xtot'),
             ('e00200', 'e00200'),
             ('e00300', 'e00300'),
             ('e00400', 'e00400'),
             ('e00600', 'e00600'),
             ('e00650', 'e00650'),
             ('e00700', 'e00700'),
             ('e00800', 'e00800'),
             ('e00900', 'e00900'),
             ('e01000', 'e01000'),
             ('e01100', 'e01100'),
             ('e01200', 'e01200'),
             ('e01400', 'e01400'),
             ('e01500', 'e01500'),
             ('e01700', 'e01700'),
             ('e02000', 'e02000'),
             ('e02100', 'e02100'),
             ('e02300', 'e02300'),
             ('e02400', 'e02400'),
             ('e02500', 'e02500'),
             ('e03150', 'e03150'),
             ('e03210', 'e03210'),
             ('e03220', 'e03220'),
             ('e03230', 'e03230'),
             ('e03260', 'e03260'),
             ('e03270', 'e03270'),
             ('e03240', 'e03240'),
             ('e03290', 'e03290'),
             ('e03300', 'e03300'),
             ('e03400', 'e03400'),
             ('e03500', 'e03500'),
             ('e00100', 'e00100'),
             ('p04470', 'p04470'),
             ('e04250', 'e04250'),
             ('e04600', 'e04600'),
             ('e04800', 'e04800'),
             ('e05100', 'e05100'),
             ('e05200', 'e05200'),
             ('e05800', 'e05800'),
             ('e06000', 'e06000'),
             ('e06200', 'e06200'),
             ('e06300', 'e06300'),
             ('e09600', 'e09600'),
             ('e07180', 'e07180'),
             ('e07200', 'e07200'),
             ('e07220', 'e07220'),
             ('e07230', 'e07230'),
             ('e07240', 'e07240'),
             ('e07260', 'e07260'),
             ('e07300', 'e07300'),
             ('e07400', 'e07400'),
             ('e07600', 'e07600'),
             ('p08000', 'p08000'),
             ('e07150', 'e07150'),
             ('e06500', 'e06500'),
             ('e08800', 'e08800'),
             ('e09400', 'e09400'),
             ('e09700', 'e09700'),
             ('e09800', 'e09800'),
             ('e09900', 'e09900'),
             ('e10300', 'e10300'),
             ('e10700', 'e10700'),
             ('e10900', 'e10900'),
             ('e59560', 'e59560'),
             ('e59680', 'e59680'),
             ('e59700', 'e59700'),
             ('e59720', 'e59720'),
             ('e11550', 'e11550'),
             ('e11070', 'e11070'),
             ('e11100', 'e11100'),
             ('e11200', 'e11200'),
             ('e11300', 'e11300'),
             ('e11400', 'e11400'),
             ('e11570', 'e11570'),
             ('e11580', 'e11580'),
             ('e11581', 'e11581'),
             ('e11582', 'e11582'),
             ('e11583', 'e11583'),
             ('e10605', 'e10605'),
             ('e11900', 'e11900'),
             ('e12000', 'e12000'),
             ('e12200', 'e12200'),
             ('e17500', 'e17500'),
             ('e18400', 'e18400'),
             ('e18500', 'e18500'),
             ('e19200', 'e19200'),
             ('e19550', 'e19550'),
             ('e19800', 'e19800'),
             ('e20100', 'e20100'),
             ('e19700', 'e19700'),
             ('e20550', 'e20550'),
             ('e20600', 'e20600'),
             ('e20400', 'e20400'),
             ('e20800', 'e20800'),
             ('e20500', 'e20500'),
             ('e21040', 'e21040'),
             ('p22250', 'p22250'),
             ('e22320', 'e22320'),
             ('e22370', 'e22370'),
             ('p23250', 'p23250'),
             ('e24515', 'e24515'),
             ('e24516', 'e24516'),
             ('e24518', 'e24518'),
             ('e24535', 'e24535'),
             ('e24560', 'e24560'),
             ('e24598', 'e24598'),
             ('e24615', 'e24615'),
             ('e24570', 'e24570'),
             ('p25350', 'p25350'),
             ('p25380', 'p25380'),
             ('p25470', 'p25470'),
             ('p25700', 'p25700'),
             ('e25820', 'e25820'),
             ('e25850', 'e25850'),
             ('e25860', 'e25860'),
             ('e25940', 'e25940'),
             ('e25980', 'e25980'),
             ('e25920', 'e25920'),
             ('e25960', 'e25960'),
             ('e26110', 'e26110'),
             ('e26170', 'e26170'),
             ('e26190', 'e26190'),
             ('e26160', 'e26160'),
             ('e26180', 'e26180'),
             ('e26270', 'e26270'),
             ('e26100', 'e26100'),
             ('e26390', 'e26390'),
             ('e26400', 'e26400'),
             ('e27200', 'e27200'),
             ('e30400', 'e30400'),
             ('e30500', 'e30500'),
             ('e32800', 'e32800'),
             ('e33000', 'e33000'),
             ('e53240', 'e53240'),
             ('e53280', 'e53280'),
             ('e53410', 'e53410'),
             ('e53300', 'e53300'),
             ('e53317', 'e53317'),
             ('e53458', 'e53458'),
             ('e58950', 'e58950'),
             ('e58990', 'e58990'),
             ('p60100', 'p60100'),
             ('p61850', 'p61850'),
             ('e60000', 'e60000'),
             ('e62100', 'e62100'),
             ('e62900', 'e62900'),
             ('e62720', 'e62720'),
             ('e62730', 'e62730'),
             ('e62740', 'e62740'),
             ('p65300', 'p65300'),
             ('p65400', 'p65400'),
             ('e87482', 'p87482'),
             ('e87521', 'p87521'),
             ('e68000', 'e68000'),
             ('e82200', 'e82200'),
             ('t27800', 't27800'),
             ('s27860', 's27860'),
             ('p27895', 'p27895'),
             ('e87530', 'e87530'),
             ('e87550', 'e87550'),
             ('RECID', 'recid'),
             ('wage_head', 'wage_head'),
             ('wage_spouse', 'wage_spouse'),
             ('age', 'age'),
             ('s006', 's006'),
             ('s008', 's008'),
             ('s009', 's009'),
             ('WSAMP', 'wsamp'),
             ('TXRT', 'txrt'),
             ('AGERANGE', 'agerange')]

    # list of zeroed-out "nonconst" variables
    ZEROED_NAMES = ['e35300_0', 'e35600_0', 'e35910_0', 'x03150', 'e03600',
                    'e03280', 'e03900', 'e04000', 'e03700', 'c23250',
                    'e23660', 'f2555', 'e02800', 'e02610', 'e02540',
                    'e02615', 'SSIND', 'e18800', 'e18900',
                    'e20950', 'e19500', 'e19570', 'e19400', 'c20400',
                    'e20200', 'e20900', 'e21000', 'e21010', 'e02600',
                    '_exact', 'e11055', 'e00250', 'e30100', 'e15360',
                    'e04200', 'e37717', 'e04805', 'AGEP', 'AGES', 'PBI',
                    'SBI', 't04470', 'e58980', 'c00650', 'c00100',
                    'c04470', 'c04600', 'c21060', 'c21040', 'c17000',
                    'c18300', 'c20800', 'c02900', 'c02700', 'c23650',
                    'c01000', 'c02500', 'e24583', '_cmp',
                    'e59440', 'e59470', 'e59400', 'e10105', 'e83200_0',
                    'e59410', 'e59420', 'e74400', 'x62720', 'x60260',
                    'x60240', 'x60220', 'x60130', 'x62730', 'e60290',
                    'DOBYR', 'SDOBYR', 'DOBMD', 'SDOBMD', 'e62600',
                    'x62740', '_fixeic', 'e32880', 'e32890', 'CDOB1',
                    'CDOB2', 'e32750', 'e32775', 'e33420', 'e33430',
                    'e33450', 'e33460', 'e33465', 'e33470', 'x59560',
                    'EICYB1', 'EICYB2', 'EICYB3', 'e83080', 'e25360',
                    'e25430', 'e25400', 'e25500', 'e26210', 'e26340',
                    'e26205', 'e26320', 'e87487', 'e87492', 'e07170',
                    'e87497', 'e87526', 'e87522', 'e87524', 'e87528',
                    'EDCRAGE', 'e07960', 'e07700', 'e07250', 't07950',
                    'e82882', 'e82880', 'e07500', 'e08001', 'e07970',
                    'e07980', 'e10000', 'e10100', 'e10050', 'e10075',
                    'e09805', 'e09710', 'e09720', 'e87900', 'e87905',
                    'e87681', 'e87682', 'e11451', 'e11452', 'e11601',
                    'e11602', 'e60300', 'e60860', 'e60840', 'e60630',
                    'e60550', 'e60720', 'e60430', 'e60500', 'e60340',
                    'e60680', 'e60600', 'e60405', 'e60440', 'e60420',
                    'e60410', 'e61400', 'e60660', 'e60480', 'e62000',
                    'e60250', 'e40223', '_sep', '_earned', '_sey',
                    'c09400', '_feided', '_ymod', '_ymod1', '_posagi',
                    'xtxcr1xtxcr10', '_xyztax', '_avail', 'e85070',
                    '_taxinc', 'c04800', '_feitax', 'c05750', 'c24517',
                    '_taxbc', 'c60000', '_standard', 'c24516', 'c25420',
                    'c05700', 'c32880', 'c32890', '_dclim', 'c32800',
                    'c33000', 'c05800', '_othtax', 'c59560', '_agep',
                    '_ages', 'c87521', 'c87550', 'c07180',
                    'c07230', '_precrd', 'c07220', 'c59660', 'c07970',
                    'c08795', 'c09200', 'c07100', '_eitc', 'c59700',
                    'c10950', '_ymod2', '_ymod3', 'c02650', '_agierr',
                    '_ywossbe', '_ywossbc', '_prexmp', 'c17750',
                    '_statax', 'c37703', 'c20500', 'c20750', 'c19200',
                    'c19700', '_nonlimited', '_limitratio', '_phase2_i',
                    '_fica', 'c03260', 'c11055', 'c15100', '_numextra',
                    '_txpyers', 'c15200', '_othded', 'c04100', 'c04200',
                    'c04500', '_amtstd', '_oldfei', 'c05200', '_cglong',
                    '_noncg', '_hasgain', '_dwks9', '_dwks5', '_dwks12',
                    '_dwks16', '_dwks17', '_dwks21', '_dwks25', '_dwks26',
                    '_dwks28', '_dwks31', 'c24505', 'c24510', 'c24520',
                    'c24530', 'c24540', 'c24534', 'c24597', 'c24598',
                    'c24610', 'c24615', 'c24550', 'c24570', '_addtax',
                    'c24560', '_taxspecial', 'c24580', 'c05100',
                    'c59430', 'c59450', 'c59460', '_line17', '_line19',
                    '_line22', '_line30', '_line31', '_line32', '_line36',
                    '_line33', '_line34', '_line35', 'c59485', 'c59490',
                    '_s1291', '_parents', 'c62720', 'c60260', 'c63100',
                    'c60200', 'c60240', 'c60220', 'c60130', 'c62730',
                    '_addamt', 'c62100', '_cmbtp', '_edical', '_amtsepadd',
                    'c62600', 'c62700', '_alminc', 'c62760',
                    '_amtfei', 'c62780', 'c62900', 'c63000', 'c62740',
                    '_ngamty', 'c62745', 'y62745', '_tamt2', '_amt5pc',
                    '_amt15pc', '_amt25pc', 'c62747', 'c62755', 'c62770',
                    '_amt20pc', 'c62800', 'c09600', '_ncu13',
                    '_seywage', 'c33465', 'c33470', 'c33475', 'c33480',
                    'c32840', '_tratio', 'c33200', 'c33400',
                    '_ieic', '_modagi', 'e00200p', 'e00200s',
                    'e00900p', 'e00900s', 'e02100p', 'e02100s',
                    '_val_ymax', '_preeitc', '_val_rtbase', '_val_rtless',
                    '_dy', 'c11070', '_nctcr', '_ctcagi', 'c87482',
                    'c87487', 'c87492', 'c87497', 'c87483', 'c87488',
                    'c87493', 'c87498', 'c87540', 'c87530', 'c87654',
                    'c87656', 'c87658', 'c87660', 'c87662', 'c87664',
                    'c87666', 'c10960', 'c87668', 'c87681', 'c87560',
                    'c87570', 'c87580', 'c87590', 'c87600', 'c87610',
                    'c87620', '_ctc1', '_ctc2', '_regcrd', '_exocrd',
                    '_ctctax', 'c82925', 'c82930', 'c82935',
                    'c82880', 'h82880', 'c82885', 'c82890', 'c82900',
                    'c82905', 'c82910', 'c82915', 'c82920', 'c82937',
                    'c82940', 'e59660', '_othadd', 'y07100',
                    'x07100', 'c08800', 'e08795', 'x07400', 'c59680',
                    '_othertax', 'e82915', 'e82940', 'SFOBYR', 'NIIT',
                    'c59720', '_comb', 'c07150', 'c10300', '_iitax',
                    '_refund', 'c11600', 'e11450', 'e82040', 'e11500',
                    '_amed', '_xlin3', '_xlin6', '_cmbtp_itemizer',
                    '_cmbtp_standard', '_expanded_income', 'c07300',
                    'c07600', 'c07240', 'c62100_everyone',
                    '_surtax', '_combined', 'x04500', '_personal_credit']

    def __init__(self,
                 data="puf.csv",
                 blowup_factors=BLOWUP_FACTORS_PATH,
                 weights=WEIGHTS_PATH,
                 start_year=None,
                 consider_imputations=True):
        """
        Records class constructor
        """
        # pylint: disable=unused-argument,too-many-arguments
        self._read_data(data)
        self._read_blowup(blowup_factors)
        self._read_weights(weights)
        if start_year is None:
            self._current_year = self.FLPDYR[0]
        elif isinstance(start_year, int):
            self._current_year = start_year
        else:
            msg = ('Records.constructor start_year is neither None nor '
                   'an integer')
            raise ValueError(msg)
        if consider_imputations and self._current_year == Records.PUF_YEAR:
            self._impute_variables()
            self._extrapolate_2009_puf()

    @property
    def current_year(self):
        """
        Return current calendar year of Records.
        """
        return self._current_year

    def increment_year(self):
        """
        Adds one to current year and updates each record's FLPDYR variable.
        Also, does variable blowup and reweighting for the new current year.
        """
        self._current_year += 1
        self.FLPDYR += 1
        # Implement Stage 1 Extrapolation blowup factors
        self._blowup(self._current_year)
        # Implement Stage 2 Extrapolation reweighting
        # pylint: disable=attribute-defined-outside-init
        self.s006 = (self.WT["WT" + str(self.current_year)] / 100).values

    def set_current_year(self, new_current_year):
        """
        Sets current year to specified value and updates FLPDYR variable.
        Unlike increment_year method, blowup and reweighting are skipped.
        """
        self._current_year = new_current_year
        self.FLPDYR.fill(new_current_year)

    # --- begin private methods of Records class --- #

    def _blowup(self, year):
        """
        Applies blowup factors (BF) for specified calendar year.
        """
        # pylint: disable=too-many-statements
        def times_equal(a, b):
            """
            Local function used in private _blowup method.
            """
            try:
                np.multiply(a, b, out=a, casting='unsafe')
            except TypeError:
                a = a.values
                np.multiply(a, b, out=a, casting='unsafe')

        times_equal(self.e00200, self.BF.AWAGE[year])
        # two variables for earning split imputation
        times_equal(self.e00200p, self.BF.AWAGE[year])
        times_equal(self.e00200s, self.BF.AWAGE[year])
        times_equal(self.e00300, self.BF.AINTS[year])
        times_equal(self.e00400, self.BF.AINTS[year])
        times_equal(self.e00600, self.BF.ADIVS[year])
        times_equal(self.e00650, self.BF.ADIVS[year])
        times_equal(self.e00700, self.BF.ATXPY[year])
        times_equal(self.e00800, self.BF.ATXPY[year])
        self.e00900[:] = np.where(self.e00900 >= 0,
                                  self.e00900 *
                                  self.BF.ASCHCI[year],
                                  self.e00900 *
                                  self.BF.ASCHCL[year])
        self.e00900s[:] = np.where(self.e00900s >= 0,
                                   self.e00900s *
                                   self.BF.ASCHCI[year],
                                   self.e00900s *
                                   self.BF.ASCHCL[year])
        self.e00900p[:] = np.where(self.e00900p >= 0,
                                   self.e00900p *
                                   self.BF.ASCHCI[year],
                                   self.e00900p *
                                   self.BF.ASCHCL[year])
        self.e01000[:] = np.where(self.e01000 >= 0.,
                                  self.e01000 * self.BF.ACGNS[year],
                                  self.e01000)
        times_equal(self.e01100, self.BF.ACGNS[year])
        times_equal(self.e01200, self.BF.ACGNS[year])
        times_equal(self.e01400, self.BF.ATXPY[year])
        times_equal(self.e01500, self.BF.ATXPY[year])
        times_equal(self.e01700, self.BF.ATXPY[year])
        self.e02000[:] = np.where(self.e02000 >= 0,
                                  self.e02000 *
                                  self.BF.ASCHEI[year],
                                  self.e02000 *
                                  self.BF.ASCHEL[year])
        times_equal(self.e02100, self.BF.ASCHF[year])
        times_equal(self.e02100p, self.BF.ASCHF[year])
        times_equal(self.e02100s, self.BF.ASCHF[year])
        times_equal(self.e02300, self.BF.AUCOMP[year])
        times_equal(self.e02400, self.BF.ASOCSEC[year])
        # Taxable Social Security is a calculated field
        times_equal(self.e02500, self.BF.ASOCSEC[year])
        times_equal(self.e03150, self.BF.ATXPY[year])
        times_equal(self.e03210, self.BF.ATXPY[year])
        times_equal(self.e03220, self.BF.ATXPY[year])
        times_equal(self.e03230, self.BF.ATXPY[year])
        times_equal(self.e03260, self.BF.ASCHCI[year])
        times_equal(self.e03270, self.BF.ACPIM[year])
        times_equal(self.e03240, self.BF.AGDPN[year])
        times_equal(self.e03290, self.BF.ACPIM[year])
        times_equal(self.e03300, self.BF.ATXPY[year])
        times_equal(self.e03400, self.BF.ATXPY[year])
        times_equal(self.e03500, self.BF.ATXPY[year])
        # Adjusted Gross Income is a calculated field
        times_equal(self.e00100, 1.)
        times_equal(self.p04470, 1.)
        times_equal(self.e04250, 1.)
        times_equal(self.e04600, 1.)
        times_equal(self.e04800, 1.)
        times_equal(self.e05100, 1.)
        times_equal(self.e05200, 1.)
        times_equal(self.e05800, 1.)
        times_equal(self.e06000, 1.)
        times_equal(self.e06200, 1.)
        times_equal(self.e06300, 1.)
        times_equal(self.e09600, 1.)
        times_equal(self.e07180, 1.)
        times_equal(self.e07200, 1.)
        times_equal(self.e07220, 1.)
        times_equal(self.e07230, self.BF.ATXPY[year])
        times_equal(self.e07240, self.BF.ATXPY[year])
        times_equal(self.e07260, self.BF.ATXPY[year])
        times_equal(self.e07300, self.BF.ABOOK[year])
        times_equal(self.e07400, self.BF.ABOOK[year])
        times_equal(self.e07600, 1.)
        times_equal(self.p08000, self.BF.ATXPY[year])
        times_equal(self.e07150, 1.)
        times_equal(self.e06500, 1.)
        times_equal(self.e08800, 1.)
        times_equal(self.e09400, 1.)
        times_equal(self.e09700, self.BF.ATXPY[year])
        times_equal(self.e09800, self.BF.ATXPY[year])
        times_equal(self.e09900, self.BF.ATXPY[year])
        times_equal(self.e10300, 1.)
        times_equal(self.e10700, self.BF.ATXPY[year])
        times_equal(self.e10900, self.BF.ATXPY[year])
        times_equal(self.e59560, self.BF.ATXPY[year])
        times_equal(self.e59680, self.BF.ATXPY[year])
        times_equal(self.e59700, self.BF.ATXPY[year])
        times_equal(self.e59720, self.BF.ATXPY[year])
        times_equal(self.e11550, self.BF.ATXPY[year])
        times_equal(self.e11070, self.BF.ATXPY[year])
        times_equal(self.e11100, self.BF.ATXPY[year])
        times_equal(self.e11200, self.BF.ATXPY[year])
        times_equal(self.e11300, self.BF.ATXPY[year])
        times_equal(self.e11400, self.BF.ATXPY[year])
        times_equal(self.e11570, self.BF.ATXPY[year])
        times_equal(self.e11580, self.BF.ATXPY[year])
        times_equal(self.e11581, self.BF.ATXPY[year])
        times_equal(self.e11582, self.BF.ATXPY[year])
        times_equal(self.e11583, self.BF.ATXPY[year])
        times_equal(self.e10605, self.BF.ATXPY[year])
        times_equal(self.e11900, 1.)
        times_equal(self.e12000, 1.)
        times_equal(self.e12200, 1.)
        # ITEMIZED DEDUCTIONS
        times_equal(self.e17500, self.BF.ACPIM[year])
        times_equal(self.e18400, self.BF.ATXPY[year])
        times_equal(self.e18500, self.BF.ATXPY[year])
        times_equal(self.e19200, self.BF.AIPD[year])
        times_equal(self.e19550, self.BF.ATXPY[year])
        times_equal(self.e19800, self.BF.ATXPY[year])
        times_equal(self.e20100, self.BF.ATXPY[year])
        times_equal(self.e19700, self.BF.ATXPY[year])
        times_equal(self.e20550, self.BF.ATXPY[year])
        times_equal(self.e20600, self.BF.ATXPY[year])
        times_equal(self.e20400, self.BF.ATXPY[year])
        times_equal(self.e20800, self.BF.ATXPY[year])
        times_equal(self.e20500, self.BF.ATXPY[year])
        times_equal(self.e21040, self.BF.ATXPY[year])
        # CAPITAL GAINS
        times_equal(self.p22250, self.BF.ACGNS[year])
        times_equal(self.e22320, self.BF.ACGNS[year])
        times_equal(self.e22370, self.BF.ACGNS[year])
        times_equal(self.p23250, self.BF.ACGNS[year])
        times_equal(self.e24515, self.BF.ACGNS[year])
        times_equal(self.e24516, self.BF.ACGNS[year])
        times_equal(self.e24518, self.BF.ACGNS[year])
        times_equal(self.e24535, self.BF.ACGNS[year])
        times_equal(self.e24560, self.BF.ACGNS[year])
        times_equal(self.e24598, self.BF.ACGNS[year])
        times_equal(self.e24615, self.BF.ACGNS[year])
        times_equal(self.e24570, self.BF.ACGNS[year])
        # SCHEDULE E
        times_equal(self.p25350, self.BF.ASCHEI[year])
        times_equal(self.p25380, self.BF.ASCHEI[year])
        times_equal(self.p25470, self.BF.ASCHEI[year])
        times_equal(self.p25700, self.BF.ASCHEI[year])
        times_equal(self.e25820, self.BF.ASCHEI[year])
        times_equal(self.e25850, self.BF.ASCHEI[year])
        times_equal(self.e25860, self.BF.ASCHEI[year])
        times_equal(self.e25940, self.BF.ASCHEI[year])
        times_equal(self.e25980, self.BF.ASCHEI[year])
        times_equal(self.e25920, self.BF.ASCHEI[year])
        times_equal(self.e25960, self.BF.ASCHEI[year])
        times_equal(self.e26110, self.BF.ASCHEI[year])
        times_equal(self.e26170, self.BF.ASCHEI[year])
        times_equal(self.e26190, self.BF.ASCHEI[year])
        times_equal(self.e26160, self.BF.ASCHEI[year])
        times_equal(self.e26180, self.BF.ASCHEI[year])
        times_equal(self.e26270, self.BF.ASCHEI[year])
        times_equal(self.e26100, self.BF.ASCHEI[year])
        times_equal(self.e26390, self.BF.ASCHEI[year])
        times_equal(self.e26400, self.BF.ASCHEI[year])
        times_equal(self.e27200, self.BF.ASCHEI[year])
        # MISCELLANOUS SCHEDULES
        times_equal(self.e30400, self.BF.ASCHCI[year])
        times_equal(self.e30500, self.BF.ASCHCI[year])
        times_equal(self.e32800, self.BF.ATXPY[year])
        times_equal(self.e33000, self.BF.ATXPY[year])
        times_equal(self.e53240, self.BF.ATXPY[year])
        times_equal(self.e53280, self.BF.ATXPY[year])
        times_equal(self.e53410, self.BF.ATXPY[year])
        times_equal(self.e53300, self.BF.ATXPY[year])
        times_equal(self.e53317, self.BF.ATXPY[year])
        times_equal(self.e53458, self.BF.ATXPY[year])
        times_equal(self.e58950, self.BF.ATXPY[year])
        times_equal(self.e58990, self.BF.ATXPY[year])
        times_equal(self.p60100, self.BF.ATXPY[year])
        times_equal(self.p61850, self.BF.ATXPY[year])
        times_equal(self.e60000, self.BF.ATXPY[year])
        times_equal(self.e62100, self.BF.ATXPY[year])
        times_equal(self.e62900, self.BF.ATXPY[year])
        times_equal(self.e62720, self.BF.ATXPY[year])
        times_equal(self.e62730, self.BF.ATXPY[year])
        times_equal(self.e62740, self.BF.ATXPY[year])
        times_equal(self.p65300, self.BF.ATXPY[year])
        times_equal(self.p65400, self.BF.ATXPY[year])
        times_equal(self.e68000, self.BF.ATXPY[year])
        times_equal(self.e82200, self.BF.ATXPY[year])
        times_equal(self.t27800, self.BF.ATXPY[year])
        times_equal(self.s27860, self.BF.ATXPY[year])
        times_equal(self.p27895, self.BF.ATXPY[year])
        times_equal(self.e87530, self.BF.ATXPY[year])
        times_equal(self.e87550, self.BF.ATXPY[year])
        times_equal(self.p87521, self.BF.ATXPY[year])
        times_equal(self.RECID, 1.)
        times_equal(self.s006, 1.)
        times_equal(self.s008, 1.)
        times_equal(self.s009, 1.)
        times_equal(self.WSAMP, 1.)
        times_equal(self.TXRT, 1.)
        times_equal(self._cmbtp_itemizer, self.BF.ATXPY[year])
        times_equal(self._cmbtp_standard, self.BF.ATXPY[year])

    def _read_data(self, data):
        """
        Read Records data from file or use specified DataFrame as data.
        """
        if isinstance(data, pd.core.frame.DataFrame):
            tax_dta = data
        elif isinstance(data, str):
            if data.endswith("gz"):
                tax_dta = pd.read_csv(data, compression='gzip')
            else:
                tax_dta = pd.read_csv(data)
        else:
            msg = ('Records.constructor data is neither a string nor '
                   'a Pandas DataFrame')
            raise ValueError(msg)
        # remove the aggregated record from 2009 PUF
        tax_dta = tax_dta[tax_dta.RECID != 999999]
        self.dim = len(tax_dta)
        # create variables using tax_dta DataFrame column names
        for varname in list(tax_dta.columns.values):
            if varname not in Records.ALL_VARNAMES:
                msg = 'Records data variable name {} not in ALL_VARNAMES'
                raise ValueError(msg.format(varname))
            Records.USED_VARNAMES.add(varname)
            setattr(self, varname, tax_dta[varname].values)
        # create variables that are all zeros if varname not in DataFrame data
        Records.UNUSED_VARNAMES = Records.ALL_VARNAMES - Records.USED_VARNAMES
        for varname in Records.UNUSED_VARNAMES:
            setattr(self, varname, np.zeros((self.dim,)))
        # create variables that are not in ALL_VARNAMES
        self._num = np.ones((self.dim,))  # TODO: why is this done this way?
        self.SOIYR = np.repeat(Records.PUF_YEAR, self.dim)  # TODO: eliminate

    def _read_weights(self, weights):
        """
        Read Records weights from file or use specified DataFrame as data.
        """
        if isinstance(weights, pd.core.frame.DataFrame):
            WT = weights
        elif isinstance(weights, str):
            try:
                if not os.path.exists(weights):
                    # grab weights out of EGG distribution
                    path_in_egg = os.path.join("taxcalc",
                                               self.WEIGHTS_FILENAME)
                    weights = resource_stream(Requirement.parse("taxcalc"),
                                              path_in_egg)
                WT = pd.read_csv(weights)
            except IOError:
                msg = 'could not find weights file'
                ValueError(msg)
        else:
            msg = ('Records.constructor blowup_factors is neither a string '
                   'nore a Pandas DataFrame')
            raise ValueError(msg)
        setattr(self, 'WT', WT)

    def _read_blowup(self, blowup_factors):
        """
        Read Records blowup factors from file or
        use specified DataFrame as data.
        """
        if isinstance(blowup_factors, pd.core.frame.DataFrame):
            BF = blowup_factors
        elif isinstance(blowup_factors, str):
            try:
                if not os.path.exists(blowup_factors):
                    # grab blowup factors out of EGG distribution
                    path_in_egg = os.path.join("taxcalc",
                                               self.BLOWUP_FACTORS_FILENAME)
                    blowup_factors = resource_stream(
                        Requirement.parse("taxcalc"), path_in_egg)
                BF = pd.read_csv(blowup_factors, index_col='YEAR')
            except IOError:
                msg = 'could not find blowup_factors file'
                ValueError(msg)
        else:
            msg = ('Records.constructor blowup_factors is neither a string '
                   'nore a Pandas DataFrame')
            raise ValueError(msg)
        BF.AGDPN = BF.AGDPN / BF.APOPN
        BF.ATXPY = BF. ATXPY / BF. APOPN
        BF.AWAGE = BF.AWAGE / BF.APOPN
        BF.ASCHCI = BF.ASCHCI / BF.APOPN
        BF.ASCHCL = BF.ASCHCL / BF.APOPN
        BF.ASCHF = BF.ASCHF / BF.APOPN
        BF.AINTS = BF.AINTS / BF.APOPN
        BF.ADIVS = BF.ADIVS / BF.APOPN
        BF.ASCHEI = BF.ASCHEI / BF.APOPN
        BF.ASCHEL = BF.ASCHEL / BF.APOPN
        BF.ACGNS = BF.ACGNS / BF.APOPN
        BF.ABOOK = BF.ABOOK / BF.APOPN
        BF.ASOCSEC = BF.ASOCSEC / BF.APOPSNR
        BF = 1 + BF.pct_change()
        setattr(self, 'BF', BF)

    def _impute_variables(self):
        """
        Impute variables in 2009 PUF Records data
        """
        self._cmbtp_itemizer = self._imputed_cmbtp_itemizer()
        self._cmbtp_standard = self.e62100 - self.e00100 + self.e00700
        # standard deduction amount in 2009
        std_2009 = np.array([5700, 11400, 5700, 8350, 11400, 5700, 950])
        # std_2009 = np.array([6100, 12200, 6100, 8950, 12200, 6100, 1000])
        # Additional standard deduction for aged 2009
        std_aged_2009 = np.array([1400., 1100.])
        # std_aged_2009 = np.array([1500., 1200.])
        # impute number of taxpayers
        self._txpyers = np.where(np.logical_or(self.MARS == 2,
                                               np.logical_or(self.MARS == 3,
                                                             self.MARS == 6)),
                                 2., 1.)
        # impute number of extra standard deductions for aged
<<<<<<< HEAD
        self._numextra = np.where(np.logical_and(self.FDED == 2, self.p04470 >
                                                 std_2009[self.MARS - 1]),
                                  np.where(
                                      np.logical_and(self.MARS != 2,
                                                     self.MARS != 3),
                                      (self.p04470 - std_2009[self.MARS - 1]) /
                                      std_aged_2009[0],
                                      (self.p04470 - std_2009[self.MARS - 1]) /
                                      std_aged_2009[1]),
                                  np.where(self.e02400 > 0, self._txpyers, 0))
=======
        self._numextra = np.where(np.logical_or(self.AGERANGE >= 6,
                                  np.logical_and(self.FDED != 2,
                                                np.logical_and(
                                                 self.AGERANGE <= 0,
                                                 self.e02400 > 0))),
                                  self._txpyers,
                                  np.where(np.logical_and(self.FDED == 2,
                                           self.e04470 >
                                           std_2009[self.MARS - 1]),
                                           np.where(self.MARS != 2,
                                           (self.e04470 -
                                            std_2009[self.MARS - 1]) /
                                           std_aged_2009[0],
                                           (self.e04470 -
                                            std_2009[self.MARS - 1]) /
                                           std_aged_2009[1]), 0))
>>>>>>> 27a611ce

        # impute the ratio of household head in total household income
        total = np.where(self.MARS == 2,
                         self.wage_head + self.wage_spouse,
                         0)
        self._earning_split = np.where(total != 0,
                                       (self.wage_head * 1.0) / total, 1.0)
        self.e00200p = self._earning_split * self.e00200
        self.e00200s = (1 - self._earning_split) * self.e00200

        self.e00900p = self._earning_split * self.e00900
        self.e00900s = (1 - self._earning_split) * self.e00900

        self.e02100p = self._earning_split * self.e02100
        self.e02100s = (1 - self._earning_split) * self.e02100

    def _imputed_cmbtp_itemizer(self):
        """
        Private class method calls global function defined below.
        """
        return imputed_cmbtp_itemizer(self.e17500, self.e00100, self.e18400,
                                      self.e62100, self.e00700,
                                      self.p04470, self.e21040,
                                      self.e18500, self.e20800)

    def _extrapolate_2009_puf(self):
        """
        Initial year blowup factors for 2009 IRS-PUF/Census-CPS merged data.
        """
        year = 2009
        self.BF.AGDPN[year] = 1
        self.BF.ATXPY[year] = 1
        self.BF.AWAGE[year] = 1.0053
        self.BF.ASCHCI[year] = 1.0041
        self.BF.ASCHCL[year] = 1.1629
        self.BF.ASCHF[year] = 1
        self.BF.AINTS[year] = 1.0357
        self.BF.ADIVS[year] = 1.0606
        self.BF.ASCHEI[year] = 1.1089
        self.BF.ASCHEL[year] = 1.2953
        self.BF.ACGNS[year] = 1.1781
        self.BF.ABOOK[year] = 1
        self.BF.ARETS[year] = 1.0026
        self.BF.APOPN[year] = 1
        self.BF.ACPIU[year] = 1
        self.BF.APOPDEP[year] = 1
        self.BF.ASOCSEC[year] = 0.9941
        self.BF.ACPIM[year] = 1
        self.BF.AUCOMP[year] = 1.0034
        self.BF.APOPSNR[year] = 1
        self.BF.AIPD[year] = 1
        self._blowup(year)
        self.s006 = self.WT["WT" + str(year)] / 100


@vectorize([float64(float64, float64, float64,
                    float64, float64,
                    float64, float64,
                    float64, float64)])
def imputed_cmbtp_itemizer(e17500, e00100, e18400,
                           e62100, e00700,
                           p04470, e21040,
                           e18500, e20800):
    """
    Global function that calculates _cmbtp_itemizer values
    (uses vectorize decorator to speed up calculations with NumPy arrays)
    """
    # pylint: disable=too-many-arguments
    medical_limited = max(0., e17500 - max(0., e00100) * 0.075)
    medical_adjustment = min(medical_limited, 0.025 * max(0., e00100))
    state_adjustment = max(0, e18400)
    return (e62100 - medical_adjustment + e00700 + p04470 + e21040 -
            state_adjustment - e00100 - e18500 - e20800)<|MERGE_RESOLUTION|>--- conflicted
+++ resolved
@@ -892,18 +892,6 @@
                                                              self.MARS == 6)),
                                  2., 1.)
         # impute number of extra standard deductions for aged
-<<<<<<< HEAD
-        self._numextra = np.where(np.logical_and(self.FDED == 2, self.p04470 >
-                                                 std_2009[self.MARS - 1]),
-                                  np.where(
-                                      np.logical_and(self.MARS != 2,
-                                                     self.MARS != 3),
-                                      (self.p04470 - std_2009[self.MARS - 1]) /
-                                      std_aged_2009[0],
-                                      (self.p04470 - std_2009[self.MARS - 1]) /
-                                      std_aged_2009[1]),
-                                  np.where(self.e02400 > 0, self._txpyers, 0))
-=======
         self._numextra = np.where(np.logical_or(self.AGERANGE >= 6,
                                   np.logical_and(self.FDED != 2,
                                                 np.logical_and(
@@ -920,7 +908,6 @@
                                            (self.e04470 -
                                             std_2009[self.MARS - 1]) /
                                            std_aged_2009[1]), 0))
->>>>>>> 27a611ce
 
         # impute the ratio of household head in total household income
         total = np.where(self.MARS == 2,
