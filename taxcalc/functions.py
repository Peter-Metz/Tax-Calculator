--- conflicted
+++ resolved
@@ -191,13 +191,8 @@
                   compute personal exemption amount, c04600, and
                   compute personal_credit amount
     """
-<<<<<<< HEAD
-    # calculate AGI
-    c00100 = ymod1 + c02500 - c02700 - c02900
-=======
     # calculate AGI assuming no foreign earned income exclusion
     c00100 = ymod1 + c02500 - c02900
->>>>>>> 6e8a4fda
     # calculate personal exemption amount
     pre_c04600 = XTOT * II_em
     if DSI:
@@ -434,38 +429,12 @@
 
 
 @iterate_jit(nopython=True)
-<<<<<<< HEAD
-def TaxInc(c00100, _standard, c21060, c21040, c04500, c04600, c02700,
-           _feided, c04800, MARS, _feitax, _taxinc,
-           II_rt1, II_rt2, II_rt3, II_rt4, II_rt5, II_rt6, II_rt7, II_rt8,
-           II_brk1, II_brk2, II_brk3, II_brk4, II_brk5, II_brk6, II_brk7):
-=======
-def Personal_Credit(c04500, MARS,
-                    II_credit, II_credit_ps, II_credit_prt,
-                    personal_credit):
-    """
-    Personal_Credit function: ...
-    """
-    # full amount as defined in the parameter
-    personal_credit = II_credit[MARS - 1]
-    # phaseout using taxable income
-    if c04500 > II_credit_ps[MARS - 1]:
-        credit_phaseout = II_credit_prt * (c04500 - II_credit_ps[MARS - 1])
-    else:
-        credit_phaseout = 0.
-    personal_credit = max(0., personal_credit - credit_phaseout)
-    return personal_credit
-
-
-@iterate_jit(nopython=True)
-def TaxInc(c00100, _standard, c21060, c21040, c04600, c04500, c04800):
->>>>>>> 6e8a4fda
+def TaxInc(c00100, _standard, c21060, c21040, c04600, c04800):
     """
     TaxInc function: ...
     """
-    c04500 = max(0., c00100 - max(c21060 - c21040, _standard))
-    c04800 = max(0., c04500 - c04600)  # taxable income
-    return (c04500, c04800)
+    c04800 = max(0., c00100 - max(c21060 - c21040, _standard) - c04600)
+    return c04800
 
 
 @iterate_jit(nopython=True)
