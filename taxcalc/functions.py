--- conflicted
+++ resolved
@@ -1639,19 +1639,14 @@
 
 @iterate_jit(nopython=True)
 def IITAX(c09200, c59660, c11070, c10960, c11600, c10950, _eitc, e11580,
-<<<<<<< HEAD
           e11450, e11500, e82040, e09900, e11400, e11300, e11200, e11100,
           e11550, e09710, e09720, e10000, _fica, _personal_credit, n24,
           CTC_additional, CTC_additional_ps, CTC_additional_prt, c00100,
           _sep, MARS):
-
-=======
-          e11450, e11500, e82040,
-          e11550, e10000, _fica, _personal_credit, n24, CTC_additional):
     """
     IITAX function: ...
     """
->>>>>>> 0d10affd
+
     _refund = (c59660 + c11070 + c10960 + c10950 + c11600 + e11580 + e11450 +
                e11500 + _personal_credit)
 
