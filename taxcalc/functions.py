"""
Tax-Calculator functions that calculate payroll and individual income taxes.
"""
# CODING-STYLE CHECKS:
# pep8 --ignore=E402 functions.py
# pylint --disable=locally-disabled --extension-pkg-whitelist=numpy function.py
# (when importing numpy, add "--extension-pkg-whitelist=numpy" pylint option)
#
# pylint: disable=too-many-lines
# pylint: disable=invalid-name
# pylint: disable=too-many-arguments
# pylint: disable=too-many-locals


import math
import numpy as np
from .decorators import iterate_jit, jit
import copy


@iterate_jit(nopython=True)
def EI_PayrollTax(SS_Earnings_c, e00200, e00200p, e00200s,
                  FICA_ss_trt, FICA_mc_trt,
                  e00900p, e00900s, e02100p, e02100s,
                  _payrolltax, ptax_was, ptax_sey, c03260,
                  _sey, _earned, _earned_p, _earned_s):
    """
    EI_PayrollTax function: computes total earned income and some part of
    total OASDI+HI payroll taxes.
    """
    # compute _sey and its individual components
    sey_p = e00900p + e02100p
    sey_s = e00900s + e02100s
    _sey = sey_p + sey_s  # total self-employment income for filing unit

    # compute taxable earnings for OASDI FICA ('was' denotes 'wage and salary')
    sey_frac = 1.0 - 0.5 * (FICA_ss_trt + FICA_mc_trt)
    txearn_was_p = min(SS_Earnings_c, e00200p)
    txearn_was_s = min(SS_Earnings_c, e00200s)
    txearn_sey_p = min(max(0., sey_p * sey_frac), SS_Earnings_c - txearn_was_p)
    txearn_sey_s = min(max(0., sey_s * sey_frac), SS_Earnings_c - txearn_was_s)

    # compute OASDI payroll taxes on was and sey taxable earnings separately
    ptax_ss_was_p = FICA_ss_trt * txearn_was_p
    ptax_ss_was_s = FICA_ss_trt * txearn_was_s
    ptax_ss_sey_p = FICA_ss_trt * txearn_sey_p
    ptax_ss_sey_s = FICA_ss_trt * txearn_sey_s

    # compute regular HI payroll taxes for all was and sey earnings separately
    ptax_mc_was_p = FICA_mc_trt * e00200p
    ptax_mc_was_s = FICA_mc_trt * e00200s
    ptax_mc_sey_p = FICA_mc_trt * max(0., sey_p * sey_frac)
    ptax_mc_sey_s = FICA_mc_trt * max(0., sey_s * sey_frac)

    # compute regular payroll taxes on wage-and-salary and on sey earnings
    ptax_was = ptax_ss_was_p + ptax_ss_was_s + ptax_mc_was_p + ptax_mc_was_s
    ptax_sey = ptax_ss_sey_p + ptax_ss_sey_s + ptax_mc_sey_p + ptax_mc_sey_s

    # compute total regular payroll taxes for filing unit
    _payrolltax = ptax_was + ptax_sey

    # compute AGI deduction for "employer share" of self-employment taxes
    c03260 = 0.5 * ptax_sey  # half of ptax_sey represents the "employer share"

    # compute _earned and its individual components
    _earned = max(0., e00200 + _sey - c03260)
    _earned_p = max(0., e00200p + sey_p -
                    0.5 * (ptax_ss_sey_p + ptax_mc_sey_p))
    _earned_s = max(0., e00200s + sey_s -
<<<<<<< HEAD
                    0.5 * (fica_ss_sey_s + fica_mc_sey_s))
    return (_sey, _fica, _fica_was, c09400, c03260,
=======
                    0.5 * (ptax_ss_sey_s + ptax_mc_sey_s))

    return (_sey, _payrolltax, ptax_was, ptax_sey, c03260,
>>>>>>> e8712db0
            _earned, _earned_p, _earned_s)


@iterate_jit(nopython=True)
def Adj(e03150, e03210, c03260,
        e03270, e03300, e03400, e03500,
        e03220, e03230, e03240, e03290, ALD_StudentLoan_HC,
        ALD_SelfEmploymentTax_HC, ALD_SelfEmp_HealthIns_HC, ALD_KEOGH_SEP_HC,
        ALD_EarlyWithdraw_HC, ALD_Alimony_HC,
        _feided, c02900):
    """
    Adj function:

    Adjustments: Form 1040, Form 2555.
    Calculates foreign earned income and total adjustments

    Notes
    -----
    Taxpayer characteristics:
        e03210 : Student loan interst deduction

        e03220 : Education Expense deduction

        e03150 : Total deduction IRA contributions

        e03230 : Education credit adjustments

        e03240 : Domestic Production Activity Deduction

        c03260 : Self employed payroll tax deduction

        e03270 : Self employed health insurance deduction

        e03290 : HSA deduction computer amount

        e03300 : Payments to a KEOGH plan and SEP deduction

        e03400 : Forfeited interest penalty early withdraw

        e03500 : Alimony withdraw

    Tax law parameters:
        ALD_StudentLoan_HC : Deduction for student loan interest haircut

        ALD_SelfEmploymentTax_HC : Deduction for self-employment tax haircut

        ALD_SelfEmp_HealthIns_HC :
        Deduction for self employed health insurance haircut

        ALD_KEOGH_SEP_HC :
        Deduction for payment to either KEOGH or SEP plan haircut

        ALD_EarlyWithdraw_HC : Deduction for forfeited interest penalty haricut

        ALD_Alimony_HC : Deduction for alimony payment haircut

    Returns
    -------
    _feided : foreign earned income deduction

    c02900 : total Form 1040 adjustments
    """
    # Form 2555: foreign earned income deduction
    _feided = 0.
    # Form 1040: adjustments
    c02900 = (e03150 + (1 - ALD_StudentLoan_HC) * e03210 +
              (1 - ALD_SelfEmploymentTax_HC) * c03260 +
              (1 - ALD_SelfEmp_HealthIns_HC) * e03270 +
              (1 - ALD_KEOGH_SEP_HC) * e03300 + (1 - ALD_EarlyWithdraw_HC) *
              e03400 + (1 - ALD_Alimony_HC) * e03500 +
              e03220 + e03230 + e03240 + e03290)
    return (_feided, c02900)


@iterate_jit(nopython=True)
def CapGains(p23250, p22250, _sep, _feided, FEI_ec_c, ALD_Interest_ec,
             ALD_StudentLoan_HC, f2555, e00200, e00300, e00600, e00700, e00800,
             e00900, e01100, e01200, e01400, e01700, e02000, e02100,
             e02300, e00400, e02400, c02900, e03210, e03230, e03240,
             c01000, c02700, c23650, ymod, ymod1):
    """
    CapGains function: ...
    """
    # Net capital gain (long term + short term) before exclusion
    c23650 = p23250 + p22250
    # Limitation for capital loss
    c01000 = max((-3000. / _sep), c23650)
    # Foreign earned income exclusion
    c02700 = min(_feided, FEI_ec_c * f2555)
    # compute ymod* variables
    ymod1 = (e00200 + (1 - ALD_Interest_ec) * e00300 + e00600 + e00700 +
             e00800 + e00900 + c01000 + e01100 + e01200 + e01400 + e01700 +
             e02000 + e02100 + e02300)
    ymod2 = e00400 + (0.50 * e02400) - c02900
    ymod3 = (1 - ALD_StudentLoan_HC) * e03210 + e03230 + e03240
    ymod = ymod1 + ymod2 + ymod3
    return (c23650, c01000, c02700, ymod1, ymod)


@iterate_jit(nopython=True)
def SSBenefits(MARS, ymod, e02400, SS_thd50, SS_thd85,
               SS_percentage1, SS_percentage2, c02500):
    """
    SSBenefits function calculates OASDI benefits included in AGI, c02500.
    """
    if ymod < SS_thd50[MARS - 1]:
        c02500 = 0.
    elif ymod >= SS_thd50[MARS - 1] and ymod < SS_thd85[MARS - 1]:
        c02500 = SS_percentage1 * min(ymod - SS_thd50[MARS - 1], e02400)
    else:
        c02500 = min(SS_percentage2 * (ymod - SS_thd85[MARS - 1]) +
                     SS_percentage1 *
                     min(e02400, SS_thd85[MARS - 1] -
                         SS_thd50[MARS - 1]), SS_percentage2 * e02400)
    return c02500


@iterate_jit(nopython=True)
def AGI(ymod1, c02500, c02700, c02900, XTOT, MARS, _sep, DSI, _exact,
        II_em, II_em_ps, II_prt,
        c00100, _posagi, _prexmp, c04600):
    """
    AGI function: compute Adjusted Gross Income, c00100, and
                  compute personal exemption amout, c04600.
    """
    c00100 = ymod1 + c02500 - c02700 - c02900
    _posagi = max(c00100, 0.)
    # calculate personal exemption amount
    _prexmp = XTOT * II_em
    if DSI:
        _prexmp = 0.
    # phase-out personal exemption amount
    if _exact == 1:  # exact calculation as on tax forms
        line5 = max(0., c00100 - II_em_ps[MARS - 1])
        line6 = math.ceil(line5 / (2500. / _sep))
        line7 = II_prt * line6
        c04600 = max(0., _prexmp * (1. - line7))
    else:  # smoothed calculation needed for sensible mtr calculation
        dispc_numer = II_prt * (c00100 - II_em_ps[MARS - 1])
        dispc_denom = 2500. / _sep
        dispc = min(1., max(0., dispc_numer / dispc_denom))
        c04600 = _prexmp * (1. - dispc)
    return (c00100, _posagi, _prexmp, c04600)


@iterate_jit(nopython=True)
def ItemDed(_posagi, e17500, e18400, e18500,
            e20500, e20400, e19200, e19800, e20100,
            MARS, age_head, age_spouse,
            c00100, c04470, c17000, c18300, c20800, c21040, c21060,
            ID_ps, ID_Medical_frt, ID_Medical_frt_add4aged, ID_Medical_HC,
            ID_Casualty_frt_in_pufcsv_year,
            ID_Casualty_frt, ID_Casualty_HC, ID_Miscellaneous_frt,
            ID_Miscellaneous_HC, ID_Charity_crt_all, ID_Charity_crt_noncash,
            ID_prt, ID_crt, ID_StateLocalTax_HC, ID_Charity_frt,
            ID_Charity_HC, ID_InterestPaid_HC, ID_RealEstate_HC):
    """
    ItemDed function: itemized deductions, Form 1040, Schedule A

    Notes
    -----
    Tax Law Parameters:
        ID_ps : Itemized deduction phaseout AGI start (Pease)

        ID_crt : Itemized deduction maximum phaseout
        as a decimal fraction of total itemized deduction (Pease)

        ID_prt : Itemized deduction phaseout rate (Pease)

        ID_Medical_frt : Deduction for medical expenses;
        floor as a decimal fraction of AGI

        ID_Medical_frt_add4aged : Addon for medical expenses deduction for
        elderly; addon as a decimal fraction of AGI

        ID_Casualty_frt : Deduction for casualty loss;
        floor as a decimal fraction of AGI

        ID_Miscellaneous_frt : Deduction for miscellaneous expenses;
        floor as a decimal fraction of AGI

        ID_Charity_crt_all : Deduction for all charitable contributions;
        ceiling as a decimal fraction of AGI

        ID_Charity_crt_noncash : Deduction for noncash charitable
        contributions; ceiling as a decimal fraction of AGI

        ID_Charity_frt : Disregard for charitable contributions;
        floor as a decimal fraction of AGI

    Taxpayer Characteristics:
        e17500 : Medical expenses

        e18400 : State and local taxes

        e18500 : Real-estate taxes

        e19200 : Interest paid

        e19800 : Charity cash contributions

        e20100 : Charity noncash contributions

        e20400 : Total miscellaneous expenses

        e20500 : Net [of disregard] casualty or theft loss

    Returns
    -------
    c04470 : Itemized deduction amount (and other intermediate variables)
    """
    # Medical
    medical_frt = ID_Medical_frt
    if age_head >= 65 or (MARS == 2 and age_spouse >= 65):
        medical_frt += ID_Medical_frt_add4aged
    c17750 = medical_frt * _posagi
    c17000 = max(0., e17500 - c17750) * (1. - ID_Medical_HC)
    # State and local taxes
    c18300 = ((1. - ID_StateLocalTax_HC) * max(e18400, 0.) +
              (1. - ID_RealEstate_HC) * e18500)
    # Interest paid
    c19200 = e19200 * (1. - ID_InterestPaid_HC)
    # Charity
    lim30 = min(ID_Charity_crt_noncash * _posagi, e20100)
    c19700 = min(ID_Charity_crt_all * _posagi, lim30 + e19800)
    charity_floor = ID_Charity_frt * _posagi  # floor is zero in present law
    c19700 = max(0., c19700 - charity_floor) * (1. - ID_Charity_HC)
    # Casualty
    if e20500 > 0.0:  # add back to e20500 the PUFCSV_YEAR disregard amount
        c37703 = e20500 + ID_Casualty_frt_in_pufcsv_year * _posagi
    else:  # small pre-disregard e20500 values are assumed to be zero
        c37703 = 0.
    c20500 = (max(0., c37703 - ID_Casualty_frt * _posagi) *
              (1. - ID_Casualty_HC))
    # Miscellaneous
    c20400 = e20400
    c20750 = ID_Miscellaneous_frt * _posagi
    c20800 = max(0., c20400 - c20750) * (1. - ID_Miscellaneous_HC)
    # Gross Itemized Deductions
    c21060 = c17000 + c18300 + c19200 + c19700 + c20500 + c20800
    # Limitation on total itemized deductions
    nonlimited = c17000 + c20500
    limitstart = ID_ps[MARS - 1]
    if c21060 > nonlimited and c00100 > limitstart:
        dedmin = ID_crt * (c21060 - nonlimited)
        dedpho = ID_prt * max(0., _posagi - limitstart)
        c21040 = min(dedmin, dedpho)
        c04470 = c21060 - c21040
    else:
        c21040 = 0.
        c04470 = c21060
    return (c17000, c18300, c20800, c21040, c21060, c04470)


@iterate_jit(nopython=True)
def AdditionalMedicareTax(e00200, MARS,
                          AMED_thd, _sey, AMED_trt,
                          FICA_mc_trt, FICA_ss_trt,
                          ptax_amc, _payrolltax):
    """
    AMED function: computes additional Medicare Tax as a part of payroll taxes

    Notes
    -----
    Tax Law Parameters:
        AMED_thd : Additional Medicare Tax earnings threshold

        AMED_trt : Additional Medicare Tax rate

        FICA_ss_trt : FICA Social Security tax rate

        FICA_mc_trt : FICA Medicare tax rate

    Taxpayer Charateristics:
        e00200 : Wages and salaries

        _sey : Self-employment income

    Returns
    -------
    ptax_amc : Additional Medicare Tax

    _payrolltax : payroll tax augmented by Additional Medicare Tax
    """
    # ratio of income subject to AMED tax = (1 - 0.5*(FICA_mc_trt+FICA_ss_trt)
    ptax_amc = AMED_trt * (max(0., e00200 - AMED_thd[MARS - 1]) +
                           max(0., max(0., _sey) *
                               (1. - 0.5 * (FICA_mc_trt + FICA_ss_trt)) -
                               max(0., AMED_thd[MARS - 1] - e00200)))
    _payrolltax = _payrolltax + ptax_amc
    return (ptax_amc, _payrolltax)


@iterate_jit(nopython=True)
def StdDed(DSI, _earned, STD, age_head, age_spouse, STD_Aged,
           MARS, MIDR, blind_head, blind_spouse, _standard):
    """
    StdDed function:

    Standard Deduction; Form 1040

    This function calculates standard deduction,
    including standard deduction for dependents, aged and bind.

    Notes
    -----
    Tax Law Parameters:
        STD : Standard deduction amount, filing status dependent

        STD_Aged : Additional standard deduction for blind and aged

    Taxpayer Characteristics:
        _earned : Form 2441 earned income amount

        e02400 : Gross Social Security Benefit

        DSI : Dependent Status Indicator:
            0 - not being claimed as a dependent
            1 - claimed as a dependent

        MIDR : Married filing separately itemized deductions
        requirement indicator:
            0 - not necessary to itemize because of filing status
            1 - necessary to itemize when filing separately

    Returns
    -------
    _standard
        Standard deduction amount for each taxpayer
        who files standard deduction. Otherwise value is zero.
    """
    # Calculate deduction for dependents
    if DSI == 1:
        c15100 = max(350. + _earned, STD[6])
        c04100 = min(STD[MARS - 1], c15100)
    else:
        c15100 = 0.
        if MIDR == 1:
            c04100 = 0.
        else:
            c04100 = STD[MARS - 1]
    # Calculate extra standard deduction for aged and blind
    _extrastd = blind_head + blind_spouse
    if age_head >= 65:
        _extrastd += 1
    if MARS == 2 and age_spouse >= 65:
        _extrastd += 1
    c15200 = _extrastd * STD_Aged[MARS - 1]
    # Compute the total standard deduction
    _standard = c04100 + c15200
    if (MARS == 3 or MARS == 6) and (MIDR == 1):
        _standard = 0.
    return _standard


@iterate_jit(nopython=True)
def Personal_Credit(c04500, MARS,
                    II_credit, II_credit_ps, II_credit_prt,
                    personal_credit):
    """
    Personal_Credit function: ...
    """
    # full amount as defined in the parameter
    personal_credit = II_credit[MARS - 1]
    # phaseout using taxable income
    if c04500 > II_credit_ps[MARS - 1]:
        credit_phaseout = II_credit_prt * (c04500 - II_credit_ps[MARS - 1])
    else:
        credit_phaseout = 0.
    personal_credit = max(0., personal_credit - credit_phaseout)
    return personal_credit


@iterate_jit(nopython=True)
def TaxInc(c00100, _standard, c21060, c21040, c04500, c04600, c02700,
           _feided, c04800, MARS, _feitax, _taxinc,
           II_rt1, II_rt2, II_rt3, II_rt4, II_rt5, II_rt6, II_rt7, II_rt8,
           II_brk1, II_brk2, II_brk3, II_brk4, II_brk5, II_brk6, II_brk7):
    """
    TaxInc function: ...
    """
    c04500 = max(0., c00100 - max(c21060 - c21040, _standard))
    c04800 = max(0., c04500 - c04600)
    # Some taxpayers iteimize only for AMT, not regular tax
    if c04800 > 0. and _feided > 0.:
        _taxinc = c04800 + c02700
    else:
        _taxinc = c04800
    if c04800 > 0. and _feided > 0.:
        _feitax = Taxer_i(_feided, MARS, II_rt1, II_rt2, II_rt3, II_rt4,
                          II_rt5, II_rt6, II_rt7, II_rt8, II_brk1, II_brk2,
                          II_brk3, II_brk4, II_brk5, II_brk6, II_brk7)
    else:
        _feitax = 0.
    return (c04500, c04800, _taxinc, _feitax, _standard)


@iterate_jit(nopython=True)
def XYZD(_taxinc, c04800, MARS, _xyztax, c05200, e00900, e26270,
         II_rt1, II_rt2, II_rt3, II_rt4, II_rt5, II_rt6, II_rt7,
         II_rt8, II_brk1, II_brk2, II_brk3, II_brk4, II_brk5, II_brk6,
         II_brk7, pt_rates, pt_special):
    """
    XYZD function: ...
    """
    if pt_special == 0:
        _xyztax = Taxer_i(_taxinc, MARS, II_rt1, II_rt2, II_rt3, II_rt4,
                          II_rt5, II_rt6, II_rt7, II_rt8, II_brk1, II_brk2,
                          II_brk3, II_brk4, II_brk5, II_brk6, II_brk7)
        c05200 = Taxer_i(c04800, MARS, II_rt1, II_rt2, II_rt3, II_rt4, II_rt5,
                         II_rt6, II_rt7, II_rt8, II_brk1, II_brk2, II_brk3,
                         II_brk4, II_brk5, II_brk6, II_brk7)
    else:
        _xyztax = ptTaxer(_taxinc, MARS, e00900, e26270, pt_rates,
                          II_rt1, II_rt2, II_rt3, II_rt4, II_rt5, II_rt6,
                          II_rt7, II_rt8, II_brk1, II_brk2, II_brk3, II_brk4,
                          II_brk5, II_brk6, II_brk7)
        c05200 = ptTaxer(c04800, MARS, e00900, e26270, pt_rates,
                         II_rt1, II_rt2, II_rt3, II_rt4, II_rt5, II_rt6,
                         II_rt7, II_rt8, II_brk1, II_brk2, II_brk3, II_brk4,
                         II_brk5, II_brk6, II_brk7)
    return (_xyztax, c05200)


@iterate_jit(nopython=True)
def TaxGains(e00650, c01000, c04800, c23650, p23250, e01100, e58990,
             e24515, e24518, MARS, _taxinc, _xyztax, _feided, _feitax,
             II_rt1, II_rt2, II_rt3, II_rt4, II_rt5, II_rt6, II_rt7, II_rt8,
             II_brk1, II_brk2, II_brk3, II_brk4, II_brk5, II_brk6, II_brk7,
             CG_rt1, CG_rt2, CG_rt3, CG_rt4, CG_thd1, CG_thd2, CG_thd3,
             c24516, c24517, c24520, c05700, _taxbc):
    """
    TaxGains function implements (2015) Schedule D Tax Worksheet logic for
    the special taxation of long-term capital gains and qualified dividends
    """
    # pylint: disable=too-many-statements,too-many-branches
    if c01000 > 0. or c23650 > 0. or p23250 > 0. or e01100 > 0. or e00650 > 0.:
        hasqdivltcg = 1  # has qualified dividends or long-term capital gains
    else:
        hasqdivltcg = 0  # no qualified dividends or long-term capital gains

    if hasqdivltcg == 1:

        dwks1 = _taxinc
        dwks2 = e00650
        dwks3 = e58990
        dwks4 = 0.  # always assumed to be zero
        dwks5 = max(0., dwks3 - dwks4)
        dwks6 = max(0., dwks2 - dwks5)
        dwks7 = min(p23250, c23650)  # SchD lines 15 and 16, respectively
        # dwks8 = min(dwks3, dwks4)
        # dwks9 = max(0., dwks7 - dwks8)
        # BELOW TWO STATEMENTS ARE UNCLEAR IN LIGHT OF dwks9=... COMMENT
        if e01100 > 0.:
            c24510 = e01100
        else:
            c24510 = max(0., dwks7) + e01100
        dwks9 = max(0., c24510 - min(0., e58990))
        # ABOVE TWO STATEMENTS ARE UNCLEAR IN LIGHT OF dwks9=... COMMENT
        dwks10 = dwks6 + dwks9
        dwks11 = e24515 + e24518  # SchD lines 18 and 19, respectively
        dwks12 = min(dwks9, dwks11)
        dwks13 = dwks10 - dwks12
        dwks14 = max(0., dwks1 - dwks13)
        dwks16 = min(CG_thd1[MARS - 1], dwks1)
        dwks17 = min(dwks14, dwks16)
        dwks18 = max(0., dwks1 - dwks10)
        dwks19 = max(dwks17, dwks18)
        dwks20 = dwks16 - dwks17
        lowest_rate_tax = CG_rt1 * dwks20
        # break in worksheet lines
        dwks21 = min(dwks1, dwks13)
        dwks22 = dwks20
        dwks23 = max(0., dwks21 - dwks22)
        dwks25 = min(CG_thd2[MARS - 1], dwks1)
        dwks26 = dwks19 + dwks20
        dwks27 = max(0., dwks25 - dwks26)
        dwks28 = min(dwks23, dwks27)
        dwks29 = CG_rt2 * dwks28
        dwks30 = dwks22 + dwks28
        dwks31 = dwks21 - dwks30
        dwks32 = CG_rt3 * dwks31
        hi_base = max(0., dwks31 - CG_thd3[MARS - 1])
        hi_incremental_rate = CG_rt4 - CG_rt3
        highest_rate_incremental_tax = hi_incremental_rate * hi_base
        # break in worksheet lines
        dwks33 = min(dwks9, e24518)
        dwks34 = dwks10 + dwks19
        dwks36 = max(0., dwks34 - dwks1)
        dwks37 = max(0., dwks33 - dwks36)
        dwks38 = 0.25 * dwks37
        # break in worksheet lines
        dwks39 = dwks19 + dwks20 + dwks28 + dwks31 + dwks37
        dwks40 = dwks1 - dwks39
        dwks41 = 0.28 * dwks40
        dwks42 = Taxer_i(dwks19, MARS, II_rt1, II_rt2, II_rt3, II_rt4,
                         II_rt5, II_rt6, II_rt7, II_rt8, II_brk1, II_brk2,
                         II_brk3, II_brk4, II_brk5, II_brk6, II_brk7)
        dwks43 = (dwks29 + dwks32 + dwks38 + dwks41 + dwks42 +
                  lowest_rate_tax + highest_rate_incremental_tax)
        dwks44 = _xyztax
        dwks45 = min(dwks43, dwks44)

        c24580 = dwks45
        c24516 = dwks10
        c24517 = dwks13
        c24520 = dwks14

    else:  # if hasqdivltcg is zero

        c24580 = _xyztax
        c24516 = max(0., min(p23250, c23650)) + e01100
        c24517 = 0.
        c24520 = 0.

    # final calculations done no matter what the value of hasqdivltcg
    if c04800 > 0. and _feided > 0.:
        c05100 = max(0., c24580 - _feitax)
    else:
        c05100 = c24580

    # Form 4972, Lump Sum Distributions
    c05700 = 0.

    _taxbc = c05700 + c05100
    return (c24516, c24517, c24520, c05700, _taxbc)


@iterate_jit(nopython=True)
def AMTI(e07300, c24517, _standard, f6251, c00100, c18300, _taxbc,
         c04470, c17000, c20800, c21040, c02700, e24515, MARS, _sep,
         c24520, c05700, e62900, e00700, c24516, age_head, _earned,
         cmbtp_itemizer, cmbtp_standard,
         KT_c_Age, AMT_tthd, AMT_thd_MarriedS,
         AMT_em, AMT_prt, AMT_trt1, AMT_trt2,
         AMT_Child_em, AMT_em_ps, AMT_em_pe,
         AMT_CG_thd1, AMT_CG_thd2, AMT_CG_thd3, AMT_CG_rt1, AMT_CG_rt2,
         AMT_CG_rt3, AMT_CG_rt4, c05800, c09600, c62100):

    """
    AMTI function: AMT taxable income
    """
    # pylint: disable=too-many-statements,too-many-branches
    c62720 = c24517
    c60260 = e00700
    c62730 = e24515
    if _standard == 0.0:
        if f6251 == 1:
            cmbtp = cmbtp_itemizer
        else:
            cmbtp = 0.
        c62100 = (c00100 - c04470 +
                  max(0., min(c17000, 0.025 * c00100)) +
                  c18300 -
                  c60260 + c20800 - c21040)
        c62100 += cmbtp
    if _standard > 0.0:
        if f6251 == 1:
            cmbtp = cmbtp_standard
        else:
            cmbtp = 0.
        c62100 = c00100 - c60260
        c62100 += cmbtp
    if MARS == 3 or MARS == 6:
        amtsepadd = max(0.,
                        min(AMT_thd_MarriedS, 0.25 * (c62100 - AMT_em_pe)))
    else:
        amtsepadd = 0.
    c62100 = c62100 + amtsepadd
    c62600 = max(0., AMT_em[MARS - 1] - AMT_prt *
                 max(0., c62100 - AMT_em_ps[MARS - 1]))
    if age_head != 0 and age_head < KT_c_Age:
        c62600 = min(c62600, _earned + AMT_Child_em)
    c62700 = max(0., c62100 - c62600)
    if c02700 > 0.:
        alminc = max(0., c62100 - c62600)
        amtfei = (AMT_trt1 * c02700 + AMT_trt2 *
                  max(0., (c02700 - (AMT_tthd / _sep))))
    else:
        alminc = c62700
        amtfei = 0.
    c62780 = (AMT_trt1 * alminc + AMT_trt2 *
              max(0., (alminc - (AMT_tthd / _sep) - amtfei)))
    if f6251 == 1:
        c62900 = e62900
    else:
        c62900 = e07300
    if c24516 == 0.:
        c62740 = c62720 + c62730
    else:
        c62740 = min(max(0., c24516), c62720 + c62730)
    ngamty = max(0., alminc - c62740)
    c62745 = (AMT_trt1 * ngamty +
              AMT_trt2 * max(0., (ngamty - (AMT_tthd / _sep))))
    # Capital Gain for AMT
    tamt2 = 0.
    amt5pc = 0.
    line45 = max(0., AMT_CG_thd1[MARS - 1] - c24520)
    line46 = min(alminc, c62720)
    line47 = min(line45, line46)
    line48 = min(alminc, c62720) - line47
    amt15pc = min(line48, max(0., AMT_CG_thd2[MARS - 1] - c24520 - line45))
    amt_xtr = min(line48, max(0., AMT_CG_thd3[MARS - 1] - c24520 - line45))

    if ngamty != (amt15pc + line47):
        amt20pc = line46 - amt15pc - line47
        amtxtrpc = max(0., amt15pc - amt_xtr)
    else:
        amt20pc = 0.
        amtxtrpc = 0.

    if c62740 != 0.:
        amt25pc = max(0., alminc - ngamty - line46)
    else:
        amt25pc = 0.
    c62747 = AMT_CG_rt1 * amt5pc
    c62755 = AMT_CG_rt2 * amt15pc
    c62760 = AMT_CG_rt3 * amt20pc
    amt_xtr = AMT_CG_rt4 * amtxtrpc
    c62770 = 0.25 * amt25pc  # tax rate on "Unrecaptured Schedule E Gain"
    # tamt2 is the amount of line62 without 42 being added
    tamt2 = c62747 + c62755 + c62760 + c62770 + amt_xtr
    c62800 = min(c62780, c62745 + tamt2 - amtfei)
    c63000 = c62800 - c62900
    c63100 = _taxbc - e07300 - c05700
    c63100 = max(0., c63100)
    c63200 = max(0., c63000 - c63100)
    c09600 = c63200
    c05800 = _taxbc + c63200
    return (c62100, c09600, c05800)


@iterate_jit(nopython=True)
def NetInvIncTax(e00300, e00600, e02000, e26270, c01000,
                 c00100, _feided, NIIT_thd, MARS, NIIT_trt, NIIT):
    """
    NetInvIncTax function computes Net Investment Income Tax amount
    (assume all annuity income is excluded from net investment income)
    """
    modAGI = c00100 + _feided
    NII = max(0., e00300 + e00600 + (e02000 - e26270) + c01000)
    NIIT = NIIT_trt * min(NII, max(0., modAGI - NIIT_thd[MARS - 1]))
    return NIIT


@iterate_jit(nopython=True)
def F2441(MARS, _earned_p, _earned_s, f2441, DCC_c, e32800,
          _exact, c00100, CDCC_ps, CDCC_crt, c05800, e07300, c07180):
    """
    Form 2441 calculation of child & dependent care expense credit, c07180
    """
    c32880 = _earned_p  # earned income of taxpayer
    if MARS == 2:
        c32890 = _earned_s  # earned income of spouse, if present
    else:
        c32890 = _earned_p
    dclim = min(f2441, 2) * DCC_c
    # care expenses are limited by policy
    c32800 = max(0., min(e32800, dclim))
    # credit is limited to minimum of individuals' earned income
    c33000 = max(0., min(c32800, min(c32880, c32890)))
    # credit is limited by AGI-related fraction
    if _exact == 1:
        tratio = math.ceil(max(((c00100 - CDCC_ps) / 2000.), 0.))
        c33200 = c33000 * 0.01 * max(20., CDCC_crt - min(15., tratio))
    else:
        c33200 = c33000 * 0.01 * max(20., CDCC_crt -
                                     max(((c00100 - CDCC_ps) / 2000.), 0.))
    # credit is limited by tax liability
    c07180 = min(max(0., c05800 - e07300), c33200)
    return c07180


@iterate_jit(nopython=True)
def EITC(MARS, DSI, EIC, c00100, e00300, e00400, e00600, c01000,
         p25470, e27200, age_head, age_spouse, _earned,
         EITC_ps, EITC_MinEligAge, EITC_MaxEligAge, EITC_ps_MarriedJ,
         EITC_rt, EITC_c, EITC_prt, EITC_InvestIncome_c,
         c59660):
    """
    EITC function computes EITC amount, c59660
    """
    # pylint: disable=too-many-branches
    pre_eitc = 0.
    eitc_agi = c00100 + e00400
    if MARS == 2:
        val_ymax = EITC_ps[EIC] + EITC_ps_MarriedJ[EIC]
    elif MARS == 1 or MARS == 4 or MARS == 5 or MARS == 7:
        val_ymax = EITC_ps[EIC]
    else:
        val_ymax = 0.
    if MARS == 1 or MARS == 4 or MARS == 5 or MARS == 2 or MARS == 7:
        c59660 = min(EITC_rt[EIC] * _earned, EITC_c[EIC])
        pre_eitc = c59660
    if (MARS != 3 and MARS != 6 and
            (eitc_agi > val_ymax or _earned > val_ymax)):
        pre_eitc = max(0., EITC_c[EIC] - EITC_prt[EIC] *
                       (max(0., max(eitc_agi, _earned) - val_ymax)))
        pre_eitc = min(pre_eitc, c59660)
    if MARS != 3 and MARS != 6:
        dy = (e00400 + e00300 + e00600 +
              max(0., c01000) + max(0., 0. - p25470) + max(0., e27200))
    else:
        dy = 0.
    if MARS != 3 and MARS != 6 and dy > EITC_InvestIncome_c:
        pre_eitc = 0.

    if DSI == 1:
        pre_eitc = 0.

    if EIC == 0:
        # enforce age eligibility rule for those with no EITC-eligible children
        # (assume that an unknown age_* value implies EITC age eligibility)
        # pylint: disable=bad-continuation
        if MARS == 2:
            if (age_head >= EITC_MinEligAge and
                age_head <= EITC_MaxEligAge) or \
               (age_spouse >= EITC_MinEligAge and
                age_spouse <= EITC_MaxEligAge) or \
               age_head == 0 or \
               age_spouse == 0:
                c59660 = pre_eitc
            else:
                c59660 = 0.
        else:
            if (age_head >= EITC_MinEligAge and
                age_head <= EITC_MaxEligAge) or \
               age_head == 0:
                c59660 = pre_eitc
            else:
                c59660 = 0.
    else:
        c59660 = pre_eitc
    return c59660


@iterate_jit(nopython=True)
def ChildTaxCredit(n24, MARS, c00100, _feided, _exact,
                   CTC_c, CTC_ps, CTC_prt, prectc):
    """
    ChildTaxCredit function computes prectc amount
    """
    prectc = CTC_c * n24
    ctc_agi = c00100 + _feided
    if ctc_agi > CTC_ps[MARS - 1]:
        excess = ctc_agi - CTC_ps[MARS - 1]
        if _exact == 1:
            excess = 1000. * math.ceil(excess / 1000.)
        prectc = max(0., prectc - CTC_prt * excess)
    return prectc


@iterate_jit(nopython=True)
def AmOppCreditBase(p87482, e87487, e87492, e87497, p87521, c87521):
    """
    American Opportunity Credit (Form 8863) base amount, c87521

    This function calculates American Opportunity Credit
    for up to four eligible students.
    """
    # Expense should not exceed the cap of $4000.
    c87482 = max(0., min(p87482, 4000.))
    c87487 = max(0., min(e87487, 4000.))
    c87492 = max(0., min(e87492, 4000.))
    c87497 = max(0., min(e87497, 4000.))
    # Credit calculated as 100% of the first $2000 expense plus
    # 25% of amount exceeding $2000.
    if max(0., c87482 - 2000.) == 0.:
        c87483 = c87482
    else:
        c87483 = 2000. + 0.25 * max(0., c87482 - 2000.)
    if max(0., c87487 - 2000.) == 0.:
        c87488 = c87487
    else:
        c87488 = 2000 + 0.25 * max(0., c87487 - 2000)
    if max(0., c87492 - 2000.) == 0.:
        c87493 = c87492
    else:
        c87493 = 2000. + 0.25 * max(0., c87492 - 2000.)
    if max(0., c87497 - 2000.) == 0.:
        c87498 = c87497
    else:
        c87498 = 2000. + 0.25 * max(0., c87497 - 2000.)
    # Sum of credits of all four students.
    c87521 = c87483 + c87488 + c87493 + c87498
    # Return larger of p87521 and c87521.
    if p87521 > c87521:
        c87521 = p87521
    return c87521


@iterate_jit(nopython=True)
def LLC(e87530, LLC_Expense_c, c87550):
    """
    Lifetime Learning Credit (Form 8863) amount, c87550

    Notes
    -----
    Tax Law Parameters that are not parameterized:

        0.2 : Lifetime Learning Credit ratio against expense

    Tax Law Parameters that are parameterized:

        LLC_Expense_c : Lifetime Learning Credit expense limit

        ETC_pe_Married : Education Tax Credit phaseout end for married

        ETC_pe_Single : Education Tax Credit phaseout end for single

    Taxpayer Charateristics:

        e87530 : Lifetime Learning Credit total qualified expenses

        e07300 : Foreign tax credit - Form 1116

        c07180 : Child/dependent care expense credit - Form 2441

        c07200 : Schedule R credit

    Returns
    -------
        c87550 : Lifetime Learning Credit amount
    """
    c87550 = 0.2 * min(e87530, LLC_Expense_c)
    return c87550


@iterate_jit(nopython=True)
def AmOppCreditParts(c87521, _num, c00100, c10960, c87668):
    """
    American Opportunity Credit (Form 8863) nonrefundable (c87668) and
                                            refundable (c10960) parts

    This function applies a phaseout to the previously calculated base
    American Opportunity Credit amount, c87521, and then applies the
    0.4 refundable rate.

    Notes
    -----
    Tax Law Parameters that are not parameterized:

        90000 : American Opportunity Credit phaseout income base

        10000 : American Opportunity Credit phaseout income range length

        1/1000 : American Opportunity Credit phaseout rate

        0.4 : American Opportunity Credit refundable rate

    Parameters
    ----------
        c87521 : base American Opportunity Credit

        _num : number of people filing jointly

        c00100 : AGI

    Returns
    -------
        c10960 : Refundable part of American Opportunity Credit

        c87668 : Nonrefundable part of American Opportunity Credit
    """
    if c87521 > 0:
        c87658 = max(0., 90000. * _num - c00100)
        c87660 = 10000. * _num
        c87662 = 1000. * min(1., c87658 / c87660)
        c87664 = c87662 * c87521 / 1000.
        c10960 = 0.4 * c87664
        c87668 = c87664 - c10960
    else:
        c10960 = 0.
        c87668 = 0.
    return (c10960, c87668)


@iterate_jit(nopython=True)
def SchR(age_head, age_spouse, MARS, c00100,
         c05800, e07300, c07180, e02400, c02500, e01500, e01700,
         c07200):
    """
    Calculate Schedule R credit for the elderly and the disabled, c07200

    Note that all Schedule R policy parameters are not inflation indexed.

    Note that all Schedule R policy parameters are hard-coded, and therefore,
    are not able to be changed using Policy class parameters.
    """
    if age_head >= 65 or (MARS == 2 and age_spouse >= 65):
        # calculate credit assuming nobody is disabled (so line12 = line10)
        if MARS == 2:
            if age_head >= 65 and age_spouse >= 65:
                schr12 = 7500.
            else:
                schr12 = 5000.
            schr15 = 10000.
        elif MARS == 3:
            schr12 = 3750.
            schr15 = 5000.
        elif MARS == 1 or MARS == 4:
            schr12 = 5000.
            schr15 = 7500.
        else:
            schr12 = 0.
            schr15 = 0.
        # nontaxable portion of OASDI benefits, line 13a
        schr13a = max(0., e02400 - c02500)
        # nontaxable portion of pension benefits, line 13b
        # NOTE: the following approximation (required because of inadequate IRS
        #       data) will be accurate if all pensions are partially taxable
        #       or if all pensions are fully taxable.  But if a filing unit
        #       receives at least one partially taxable pension and at least
        #       one fully taxable pension, then the following approximation
        #       is not exactly correct.
        schr13b = max(0., e01500 - e01700)
        schr13c = schr13a + schr13b
        schr16 = max(0., c00100 - schr15)
        schr17 = 0.5 * schr16
        schr18 = schr13c + schr17
        schr19 = max(0., schr12 - schr18)
        schr20 = 0.15 * schr19
        schr21 = max(0., (c05800 - e07300 - c07180))
        c07200 = min(schr20, schr21)
    else:  # if not calculating Schedule R credit
        c07200 = 0.
    return c07200


@iterate_jit(nopython=True)
def EducationTaxCredit(c87550, MARS, c00100, _num, c05800,
                       e07300, c07180, c07200, c87668,
                       ETC_pe_Single, ETC_pe_Married,
                       c07230):
    """
    Education Tax Credit (Form 8863) amount, c07230
    """
    c87560 = c87550
    if MARS == 2:
        c87570 = ETC_pe_Married * 1000.
    else:
        c87570 = ETC_pe_Single * 1000.
    c87590 = max(0., c87570 - c00100)
    c87600 = 10000. * _num
    c87610 = min(1., c87590 / c87600)
    c87620 = c87560 * c87610
    xline4 = max(0., c05800 - (e07300 + c07180 + c07200))
    xline5 = min(c87620, xline4)
    xline9 = max(0., c05800 - (e07300 + c07180 + c07200 + xline5))
    xline10 = min(c87668, xline9)
    c87680 = xline5 + xline10
    c07230 = c87680
    return c07230


@iterate_jit(nopython=True)
def NonrefundableCredits(c05800, e07240, e07260, e07300, e07600,
                         c07180, c07200, c07220, c07230, c07240,
                         prectc, c07300, c07600, _avail):
    """
    NonRefundableCredits function serially applies credits to tax liability
    """
    # apply tax credits to tax liability in order they are on 2015 1040 form
    _avail = c05800
    c07300 = min(e07300, _avail)  # Foreign tax credit - Form 1116
    _avail = _avail - c07300
    c07180 = min(c07180, _avail)  # Child & dependent care expense credit
    _avail = _avail - c07180
    c07230 = min(c07230, _avail)  # Education tax credit
    _avail = _avail - c07230
    c07240 = min(e07240, _avail)  # Retirement savings credit - Form 8880
    _avail = _avail - c07240
    c07220 = min(prectc, _avail)  # Child tax credit
    _avail = _avail - c07220
    c07260 = min(e07260, _avail)  # Residential energy credit - Form 5695
    _avail = _avail - c07260
    c07600 = min(e07600, _avail)  # Prior year minimum tax credit - Form 8801
    _avail = _avail - c07600
    c07200 = min(c07200, _avail)  # Schedule R credit
    _avail = _avail - c07200
    return (c07220, c07230, c07240, c07300, c07600, _avail)


@iterate_jit(nopython=True)
def AdditionalCTC(n24, prectc, _earned, c07220, ptax_was,
                  ACTC_Income_thd, ACTC_rt, ACTC_ChildNum,
                  ALD_SelfEmploymentTax_HC,
                  c03260, e09800, c59660, e11200, c11070):
    """
    AdditionalCTC function calculates Additional (refundable) Child Tax Credit
    """
    c82925 = 0.
    c82930 = 0.
    c82935 = 0.
    c82880 = 0.
    c82885 = 0.
    c82890 = 0.
    c82900 = 0.
    c82905 = 0.
    c82910 = 0.
    c82915 = 0.
    c82920 = 0.
    c82937 = 0.
    c82940 = 0.
    c11070 = 0.
    # Part I of 2005 Form 8812
    if n24 > 0:
        c82925 = prectc
        c82930 = c07220
        c82935 = c82925 - c82930
        # CTC not applied to tax
        c82880 = max(0., _earned)
        c82885 = max(0., c82880 - ACTC_Income_thd)
        c82890 = ACTC_rt * c82885
    # Part II of 2005 Form 8812
    if n24 >= ACTC_ChildNum and c82890 < c82935:
        c82900 = 0.5 * ptax_was
        c82905 = (1. - ALD_SelfEmploymentTax_HC) * c03260 + e09800
        c82910 = c82900 + c82905
        c82915 = c59660 + e11200
        c82920 = max(0., c82910 - c82915)
        c82937 = max(c82890, c82920)
    # Part II of 2005 Form 8812
    if n24 > 0 and n24 <= 2 and c82890 > 0:
        c82940 = min(c82890, c82935)
    if n24 > 2:
        if c82890 >= c82935:
            c82940 = c82935
        else:
            c82940 = min(c82935, c82937)
    c11070 = c82940
    return c11070


@iterate_jit(nopython=True)
def F5405(e11580, c11580):
    """
    Form 5405, First-Time Homebuyer Credit
    """
    c11580 = e11580
    return c11580


@iterate_jit(nopython=True)
def C1040(e07400, c07200, c07220, c07230, c07300, c07240,
          e07260, c07600, p08000, c05800, e09900, ptax_sey, e09800,
          e09700, c07180, NIIT, _othertax, c07100, c09200):
    """
    C1040 function: ...
    """
    # Credits 1040 line 48
    c07100 = (c07180 + c07200 + c07600 + c07300 + e07400 + c07220 + p08000 +
              c07230 + c07240 + e07260)
    c07100 = min(c07100, c05800)
    # Tax After credits 1040 line 52
    c08795 = max(0., c05800 - c07100)
    # Tax before refundable credits
    _othertax = e09900 + ptax_sey + e09800 + NIIT
    c09200 = _othertax + c08795
    c09200 += e09700  # assuming year tax year is after 2009
    return (c07100, c09200, _othertax)


@iterate_jit(nopython=True)
def DecomposeEITC(c59660, c07100, c08800, c05800, _avail, _othertax):
    """
    DecomposeEITC function ...
    """
    c59680 = min(c59660, _avail)
    _avail = max(0., _avail - c59680) + _othertax
    c07150 = min(c07100 + c59680, c05800)
    c08800 = c05800 - c07150
    return (c08800, _avail)


@iterate_jit(nopython=True)
def IITAX(c09200, c59660, c11070, c10960, _eitc, c11580,
          _payrolltax, personal_credit, n24, _iitax, _combined, _refund,
          CTC_additional, CTC_additional_ps, CTC_additional_prt, c00100,
          _sep, MARS):
    """
    IITAX function: ...
    """
    _refund = c59660 + c11070 + c10960 + c11580 + personal_credit
    _iitax = c09200 - _refund
    _combined = _iitax + _payrolltax
    potential_add_CTC = max(0., min(_combined, CTC_additional * n24))
    phaseout = (c00100 -
                CTC_additional_ps[MARS - 1]) * (CTC_additional_prt / _sep)
    final_add_CTC = max(0., potential_add_CTC - max(0., phaseout))

    _iitax = _iitax - final_add_CTC
    # updated combined tax liabilities after applying the credit
    _combined = _iitax + _payrolltax
    _refund = _refund + final_add_CTC
    _eitc = c59660
    return (_eitc, _refund, _iitax, _combined)


@jit(nopython=True)
def Taxer_i(inc_in, MARS,
            II_rt1, II_rt2, II_rt3, II_rt4, II_rt5, II_rt6, II_rt7, II_rt8,
            II_brk1, II_brk2, II_brk3, II_brk4, II_brk5, II_brk6, II_brk7):
    """
    Taxer_i function: ...
    """
    return (II_rt1 * min(inc_in, II_brk1[MARS - 1]) +
            II_rt2 * min(II_brk2[MARS - 1] - II_brk1[MARS - 1],
                         max(0., inc_in - II_brk1[MARS - 1])) +
            II_rt3 * min(II_brk3[MARS - 1] - II_brk2[MARS - 1],
                         max(0., inc_in - II_brk2[MARS - 1])) +
            II_rt4 * min(II_brk4[MARS - 1] - II_brk3[MARS - 1],
                         max(0., inc_in - II_brk3[MARS - 1])) +
            II_rt5 * min(II_brk5[MARS - 1] - II_brk4[MARS - 1],
                         max(0., inc_in - II_brk4[MARS - 1])) +
            II_rt6 * min(II_brk6[MARS - 1] - II_brk5[MARS - 1],
                         max(0., inc_in - II_brk5[MARS - 1])) +
            II_rt7 * min(II_brk7[MARS - 1] - II_brk6[MARS - 1],
                         max(0., inc_in - II_brk6[MARS - 1])) +
            II_rt8 * max(0., inc_in - II_brk7[MARS - 1]))


@jit(nopython=True)
def ptTaxer(inc_in, MARS, e00900, e26270, pt_rates,
            II_rt1, II_rt2, II_rt3, II_rt4, II_rt5, II_rt6, II_rt7,
            II_rt8, II_brk1, II_brk2, II_brk3, II_brk4, II_brk5,
            II_brk6, II_brk7):
    """
    This function taxes separates pass-through income from regular income.
    It stacks pass-through income on top of regular income
    """
    ptinc = max(0., e00900 + e26270)
    # negative ptinc already deducted from taxable income
    # Separate pass-thru income from non-pass-thru income
    winc = max(inc_in - ptinc, 0.)

    if winc == 0:
        ptinc = inc_in

    wtax = Taxer_i(winc, MARS, II_rt1, II_rt2, II_rt3, II_rt4, II_rt5,
                   II_rt6, II_rt7, II_rt8, II_brk1, II_brk2, II_brk3, II_brk4,
                   II_brk5, II_brk6, II_brk7)

    pt_g_ini = max(0., min(II_brk1[MARS - 1] - winc, ptinc))
    pttax = pt_g_ini * pt_rates[0]
    pt_g_cum = pt_g_ini
    II = [II_brk1, II_brk2, II_brk3, II_brk4, II_brk5, II_brk6, II_brk7]

    for i in range(6):
        pt_temp = max(0., min(II[i + 1, MARS - 1] - max(II[i, MARS - 1], winc),
                              ptinc - pt_g_cum))
        pt_g_cum += pt_temp
        pttax += pt_temp * pt_rates[i + 1]

    pt_g_lst = mac(0., ptinc - pt_g_cum)
    pttax += pt_g_lst * pt_rates[7]

    return (wtax + pttax)


@iterate_jit(nopython=True)
def ExpandIncome(ptax_was, e02400, c02500, c00100, e00400, _expanded_income):
    """
    ExpandIncome function: calculates and returns _expanded_income.

    Note: if behavioral responses to a policy reform are specified, then be
    sure this function is called after the behavioral responses are calculated.
    """
    employer_share = 0.5 * ptax_was  # share of payroll tax on wages & salary
    non_taxable_ss_benefits = e02400 - c02500
    _expanded_income = (c00100 +  # adjusted gross income
                        e00400 +  # non-taxable interest income
                        non_taxable_ss_benefits +
                        employer_share)
    return _expanded_income


def BenefitSurtax(calc):
    """
    BenefitSurtax function: computes itemized-deduction-benefit surtax and
    adds the surtax amount to income tax and combined tax liabilities.
    """
    if calc.policy.ID_BenefitSurtax_crt != 1.:
        # compute income tax liability with no itemized deductions allowed for
        # the types of itemized deductions covered under the BenefitSurtax
        no_ID_calc = copy.deepcopy(calc)
        if calc.policy.ID_BenefitSurtax_Switch[0]:
            no_ID_calc.policy.ID_Medical_HC = 1.
        if calc.policy.ID_BenefitSurtax_Switch[1]:
            no_ID_calc.policy.ID_StateLocalTax_HC = 1.
        if calc.policy.ID_BenefitSurtax_Switch[2]:
            no_ID_calc.policy.ID_RealEstate_HC = 1.
        if calc.policy.ID_BenefitSurtax_Switch[3]:
            no_ID_calc.policy.ID_Casualty_HC = 1.
        if calc.policy.ID_BenefitSurtax_Switch[4]:
            no_ID_calc.policy.ID_Miscellaneous_HC = 1.
        if calc.policy.ID_BenefitSurtax_Switch[5]:
            no_ID_calc.policy.ID_InterestPaid_HC = 1.
        if calc.policy.ID_BenefitSurtax_Switch[6]:
            no_ID_calc.policy.ID_Charity_HC = 1.
        no_ID_calc.calc_one_year()
        # compute surtax amount and add to income and combined taxes
        # pylint: disable=protected-access
        benefit_amount = np.where(
            no_ID_calc.records._iitax - calc.records._iitax > 0.,
            no_ID_calc.records._iitax - calc.records._iitax, 0.)
        benefit_deduction = (calc.policy.ID_BenefitSurtax_crt *
                             calc.records.c00100)
        calc.records._surtax[:] = calc.policy.ID_BenefitSurtax_trt * np.where(
            benefit_amount > benefit_deduction,
            benefit_amount - benefit_deduction, 0.)
        calc.records._iitax += calc.records._surtax
        calc.records._combined += calc.records._surtax<|MERGE_RESOLUTION|>--- conflicted
+++ resolved
@@ -67,14 +67,9 @@
     _earned_p = max(0., e00200p + sey_p -
                     0.5 * (ptax_ss_sey_p + ptax_mc_sey_p))
     _earned_s = max(0., e00200s + sey_s -
-<<<<<<< HEAD
-                    0.5 * (fica_ss_sey_s + fica_mc_sey_s))
-    return (_sey, _fica, _fica_was, c09400, c03260,
-=======
                     0.5 * (ptax_ss_sey_s + ptax_mc_sey_s))
 
     return (_sey, _payrolltax, ptax_was, ptax_sey, c03260,
->>>>>>> e8712db0
             _earned, _earned_p, _earned_s)
 
 
