--- conflicted
+++ resolved
@@ -450,14 +450,9 @@
   },
   "calc": {
     "ID_Casualty_frt_in_pufcsv_year": {
-<<<<<<< HEAD
-      "type": "float",
-      "desc": "",
-      "form": {}
-=======
       "format": "unchanging_float",
-      "description": ""
->>>>>>> 11c5a559
+      "description": "",
+      "form": {}
     },
     "NIIT": {
       "type": "float",
