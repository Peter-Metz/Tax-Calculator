--- conflicted
+++ resolved
@@ -1,12 +1,6 @@
 import numpy as np
-<<<<<<< HEAD
 import pandas as pd
-from pandas import DataFrame, Series
-import inspect
-from numba import jit, vectorize, guvectorize
-from functools import wraps
-=======
->>>>>>> 49587a6e
+from pandas import DataFrame
 
 STATS_COLUMNS = ['c00100', 'c04100', 'c04470', 'c04800', 'c05200',
                  'c09600', 'c07100', 'c09200', '_refund', '_ospctax',
