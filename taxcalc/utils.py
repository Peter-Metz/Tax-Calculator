--- conflicted
+++ resolved
@@ -96,11 +96,7 @@
                       'mean',
                       'tot_change',
                       'share_of_change',
-<<<<<<< HEAD
-                      'perc_aftertax',
                       'ubi',
-=======
->>>>>>> d185966c
                       'pc_aftertaxinc']
 
 DIFF_TABLE_LABELS = ['All Tax Units',
@@ -111,11 +107,7 @@
                      'Average Tax Change',
                      'Total Tax Difference',
                      'Share of Overall Change',
-<<<<<<< HEAD
-                     'Change as % of After-Tax Income',
                      'Universal Basic Income',
-=======
->>>>>>> d185966c
                      '% Change in After-Tax Income']
 
 DECILE_ROW_NAMES = ['0-10zn', '0-10p', '10-20', '20-30', '30-40', '40-50',
