"""
Tax-Calculator income tax input-output class that
either
reads CSV-formatted file input and writes Internet-TAXSIM-formatted output,
or
takes DataFrame input and returns Internet-TAXSIM-formatted output as string.
"""
# CODING-STYLE CHECKS:
# pep8 --ignore=E402 incometaxio.py
# pylint --disable=locally-disabled incometaxio.py

import os
import sys
import copy
import six
import pandas as pd
from .policy import Policy
from .records import Records
from .consumption import Consumption
from .behavior import Behavior
from .growdiff import Growdiff
from .growfactors import Growfactors
from .calculate import Calculator
from .simpletaxio import SimpleTaxIO
from .utils import ce_aftertax_income


class IncomeTaxIO(object):
    """
    Constructor for the income tax input-output class.

    Parameters
    ----------
    input_data: string or Pandas DataFrame
        string is name of INPUT file that is CSV formatted containing
        variable names in the Records.USABLE_READ_VARS set, or
        Pandas DataFrame is INPUT data containing variable names in
        the Records.USABLE_READ_VARS set.  INPUT vsrisbles not in the
        Records.USABLE_READ_VARS set can be present but are ignored.

    tax_year: integer
        calendar year for which income taxes will be computed for INPUT.

    reform: None or string
        None implies no policy reform (current-law policy), or
        string is name of optional REFORM file.

    assump: None or string
        None implies economic assumptions are baseline assumptions and
        a static analysis of reform is conducted, or
        string is name of optional ASSUMP file.

    aging_input_data: boolean
        whether or not to age record data from data year to tax_year.

    exact_calculations: boolean
        specifies whether or not exact tax calculations are done without
        any smoothing of "stair-step" provisions in income tax law.

    output_records: boolean
        whether or not to write CSV-formatted file containing the values
        of the Records.USABLE_READ_VARS variables in the tax_year.

    csv_dump: boolean
        whether or not to write CSV-formatted output file containing the
        values of the Records.USABLE_READ_VARS and Records.CALCULATED_VARS
        variables.  If true, the CSV-formatted output file replaces the
        usual space-separated-values Internet-TAXSIM output file.

    Raises
    ------
    ValueError:
        if file specified by input_data string does not exist.
        if reform is neither None nor string.
        if assump is neither None nor string.
        if tax_year before Policy start_year.
        if tax_year after Policy end_year.

    Returns
    -------
    class instance: IncomeTaxIO
    """

    def __init__(self, input_data, tax_year, reform, assump,
                 aging_input_data, exact_calculations,
                 output_records, csv_dump):
        """
        IncomeTaxIO class constructor.
        """
        # pylint: disable=too-many-arguments
        # pylint: disable=too-many-statements
        # pylint: disable=too-many-branches
        # pylint: disable=too-many-locals
        if isinstance(input_data, six.string_types):
            self._using_input_file = True
            # remove any leading directory path from INPUT filename
            fname = os.path.basename(input_data)
            # check if fname ends with ".csv"
            if fname.endswith('.csv'):
                inp = '{}-{}'.format(fname[:-4], str(tax_year)[2:])
            else:
                msg = 'INPUT file named {} does not end in .csv'
                raise ValueError(msg.format(input_data))
        elif isinstance(input_data, pd.DataFrame):
            self._using_input_file = False
            inp = 'df-{}'.format(str(tax_year)[2:])
        else:
            msg = 'INPUT is neither string nor Pandas DataFrame'
            raise ValueError(msg)
        # construct output_filename and delete old output file if it exists
        if reform is None:
            self._reform = False
            ref = ''
        elif isinstance(reform, six.string_types):
            self._reform = True
            # remove any leading directory path from REFORM filename
            fname = os.path.basename(reform)
            # check if fname ends with ".json"
            if fname.endswith('.json'):
                ref = '-{}'.format(fname[:-5])
            else:
                ref = '-{}'.format(fname)
        else:
            msg = 'IncomeTaxIO.ctor reform is neither None nor str'
            raise ValueError(msg)
        if assump is None:
            asm = ''
        elif isinstance(assump, six.string_types):
            # remove any leading directory path from ASSUMP filename
            fname = os.path.basename(assump)
            # check if fname ends with ".json"
            if fname.endswith('.json'):
                asm = '-{}'.format(fname[:-5])
            else:
                asm = '-{}'.format(fname)
        else:
            msg = 'IncomeTaxIO.ctor assump is neither None nor str'
            raise ValueError(msg)
        if output_records:
            self._output_filename = '{}.records{}{}'.format(inp, ref, asm)
        elif csv_dump:
            self._output_filename = '{}.csvdump{}{}'.format(inp, ref, asm)
        else:
            self._output_filename = '{}.out-inctax{}{}'.format(inp, ref, asm)
        if os.path.isfile(self._output_filename):
            os.remove(self._output_filename)
        # check for existence of INPUT file
        if self._using_input_file:
            if not os.path.isfile(input_data):
                msg = 'INPUT file named {} could not be found'
                raise ValueError(msg.format(input_data))
        # get reform and assumption dictionaries
        (ref_d, con_d, beh_d, gdiff_base_d,
         gdiff_resp_d) = Calculator.read_json_param_files(reform, assump)
        # create growdiff_baseline and growdiff_response objects
        growdiff_baseline = Growdiff()
        growdiff_baseline.update_growdiff(gdiff_base_d)
        growdiff_response = Growdiff()
        growdiff_response.update_growdiff(gdiff_resp_d)
        # create pre-reform and post-reform Growfactors objects
        growfactors_pre = Growfactors()
        growdiff_baseline.apply_to(growfactors_pre)
        growfactors_post = Growfactors()
        growdiff_baseline.apply_to(growfactors_post)
        growdiff_response.apply_to(growfactors_post)
        # create Policy object and implement reform
        if self._reform:
            pol = Policy(gfactors=growfactors_post)
            pol.implement_reform(ref_d)
        else:
            pol = Policy(gfactors=growfactors_pre)
        # check for valid tax_year value
        if tax_year < pol.start_year:
            msg = 'tax_year {} less than policy.start_year {}'
            raise ValueError(msg.format(tax_year, pol.start_year))
        if tax_year > pol.end_year:
            msg = 'tax_year {} greater than policy.end_year {}'
            raise ValueError(msg.format(tax_year, pol.end_year))
        # set tax policy parameters to specified tax_year
        pol.set_year(tax_year)
        # read input file contents into Records object
<<<<<<< HEAD
        if blowup_input_data:
            if self._reform:
                if output_weights:
                    recs = Records(data=input_data,
                                   gfactors=growfactors_post,
                                   exact_calculations=exact_calculations)
                else:
                    recs = Records(data=input_data,
                                   gfactors=growfactors_post,
                                   exact_calculations=exact_calculations,
                                   weights=None)
            else:  # if no reform
                if output_weights:
                    recs = Records(data=input_data,
                                   gfactors=growfactors_pre,
                                   exact_calculations=exact_calculations)
                else:
                    recs = Records(data=input_data,
                                   gfactors=growfactors_pre,
                                   exact_calculations=exact_calculations,
                                   weights=None)
        else:  # if no blowup of input data
            if output_weights:
                recs = Records(data=input_data,
                               gfactors=None,
                               exact_calculations=exact_calculations,
                               start_year=tax_year)
            else:
                recs = Records(data=input_data,
                               gfactors=None,
                               exact_calculations=exact_calculations,
                               weights=None,
                               start_year=tax_year)
=======
        if aging_input_data:
            recs = Records(data=input_data,
                           exact_calculations=exact_calculations)
        else:  # input_data are raw data
            recs = Records(data=input_data,
                           exact_calculations=exact_calculations,
                           gfactors=None,
                           adjust_ratios=None,
                           weights=None,
                           start_year=tax_year)
>>>>>>> 215d3cae
        # create Calculator object
        con = Consumption()
        con.update_consumption(con_d)
        if self._reform:
            clp = Policy()
            clp.set_year(tax_year)
            recs_clp = copy.deepcopy(recs)
            self._calc_clp = Calculator(policy=clp, records=recs_clp,
                                        verbose=False,
                                        consumption=con,
<<<<<<< HEAD
                                        sync_years=blowup_input_data)
=======
                                        growth=gro,
                                        sync_years=aging_input_data)
>>>>>>> 215d3cae
            beh = Behavior()
            beh.update_behavior(beh_d)
            # Prevent both behavioral response and growdiff response
            if beh.has_any_response() and growdiff_response.has_any_response():
                msg = 'BOTH behavior AND growdiff_response HAVE RESPONSE'
                raise ValueError(msg)
            self._calc = Calculator(policy=pol, records=recs,
                                    verbose=True,
                                    consumption=con,
<<<<<<< HEAD
                                    behavior=beh,
                                    sync_years=blowup_input_data)
        else:  # if no reform
            self._calc = Calculator(policy=pol, records=recs,
                                    verbose=True,
                                    consumption=con,
                                    sync_years=blowup_input_data)
=======
                                    growth=gro,
                                    sync_years=aging_input_data)
        else:
            self._calc = Calculator(policy=pol, records=recs,
                                    verbose=True,
                                    consumption=con,
                                    growth=gro,
                                    sync_years=aging_input_data)
>>>>>>> 215d3cae

    def tax_year(self):
        """
        Returns year for which IncomeTaxIO calculations are being done.
        """
        return self._calc.policy.current_year

    def output_records(self, writing_output_file=False):
        """
        Write CSV-formatted file containing the values of the
        Records.USABLE_READ_VARS in the tax_year.  The order of the
        columns in this output file might not be the same as in the
        input_data passed to IncomeTaxIO constructor.

        Parameters
        ----------
        writing_output_file: boolean

        Returns
        -------
        Nothing
        """
        recdf = pd.DataFrame()
        for varname in Records.USABLE_READ_VARS:
            vardata = getattr(self._calc.records, varname)
            recdf[varname] = vardata
        if self._using_input_file and writing_output_file:
            recdf.to_csv(self._output_filename,
                         float_format='%.4f', index=False)

    def csv_dump(self, writing_output_file=False):
        """
        Write CSV-formatted file containing the values of all the
        Records.USABLE_READ_VARS variables and all the Records.CALCULATED_VARS
        variables in the tax_year.

        Parameters
        ----------
        writing_output_file: boolean

        Returns
        -------
        Nothing
        """
        recdf = pd.DataFrame()
        for varname in Records.USABLE_READ_VARS | Records.CALCULATED_VARS:
            vardata = getattr(self._calc.records, varname)
            recdf[varname] = vardata
        if self._using_input_file and writing_output_file:
            recdf.to_csv(self._output_filename,
                         float_format='%.2f', index=False)

    def calculate(self, writing_output_file=False,
                  exact_output=False,
                  output_weights=False,
                  output_mtr_wrt_fullcomp=False,
                  output_ceeu=False):
        """
        Calculate taxes for all INPUT lines and write or return OUTPUT lines.

        Output lines will be written to file if IncomeTaxIO constructor
        was passed an input_filename string and a reform string or None,
        and if writing_output_file is True.

        Parameters
        ----------
        writing_output_file: boolean

        output_weights: boolean
            whether or not to use s006 as an additional output variable.

        output_mtr_wrt_fullcomp: boolean
           whether or not to calculate marginal tax rates in OUTPUT file with
           respect to full compensation.

        output_ceeu: boolean
           whether or not to calculate and write to stdout standard
           certainty-equivalent expected-utility statistics

        Returns
        -------
        output_lines: string
            empty string if OUTPUT lines are written to a file;
            otherwise output_lines contain all OUTPUT lines
        """
        # pylint: disable=too-many-arguments,too-many-locals
        output = {}  # dictionary indexed by Records index for filing unit
        (mtr_ptax, mtr_itax,
         _) = self._calc.mtr(wrt_full_compensation=output_mtr_wrt_fullcomp)
        txt = None
        if self._reform:
            self._calc = Behavior.response(self._calc_clp, self._calc)
            if output_ceeu:
                if not self._calc.behavior.has_response():
                    self._calc_clp.calc_all()
                cedict = ce_aftertax_income(self._calc_clp, self._calc,
                                            require_no_agg_tax_change=False)
                text = ('Aggregate {} Pre-Tax Expanded Income and '
                        'Tax Revenue ($billion)\n')
                txt = text.format(cedict['year'])
                txt += '           baseline     reform   difference\n'
                fmt = '{} {:12.3f} {:10.3f} {:12.3f}\n'
                txt += fmt.format('income', cedict['inc1'], cedict['inc2'],
                                  cedict['inc2'] - cedict['inc1'])
                alltaxdiff = cedict['tax2'] - cedict['tax1']
                txt += fmt.format('alltax', cedict['tax1'], cedict['tax2'],
                                  alltaxdiff)
                txt += ('Certainty Equivalent of Expected Utility of '
                        'After-Tax Expanded Income ($)\n')
                txt += ('(assuming consumption equals '
                        'after-tax expanded income)\n')
                txt += 'crra       baseline     reform     pctdiff\n'
                fmt = '{} {:17.2f} {:10.2f} {:11.2f}\n'
                for crra, ceeu1, ceeu2 in zip(cedict['crra'],
                                              cedict['ceeu1'],
                                              cedict['ceeu2']):
                    txt += fmt.format(crra, ceeu1, ceeu2,
                                      100.0 * (ceeu2 - ceeu1) / ceeu1)
                if abs(alltaxdiff) >= 0.0005:
                    txt += ('WARN: baseline and reform cannot be '
                            'sensibly compared\n')
                    text = ('because alltax difference is '
                            '{:.3f} which is not zero\n')
                    txt += text.format(alltaxdiff)
                    txt += 'FIX: adjust _LST or other parameter to bracket\n'
                    txt += 'alltax difference equals zero and then interpolate'
                else:
                    txt += ('NOTE: baseline and reform can be '
                            'sensibly compared\n')
                    txt += 'because alltax difference is essentially zero'
        for idx in range(0, self._calc.records.dim):
            ovar = SimpleTaxIO.extract_output(self._calc.records, idx,
                                              exact=exact_output,
                                              extract_weight=output_weights)
            ovar[7] = 100 * mtr_itax[idx]
            ovar[9] = 100 * mtr_ptax[idx]
            output[idx] = ovar
        assert len(output) == self._calc.records.dim
        # handle disposition of calculated output
        olines = ''
        if self._using_input_file and writing_output_file:
            SimpleTaxIO.write_output_file(output, self._output_filename)
        else:
            for idx in range(0, len(output)):
                olines += SimpleTaxIO.construct_output_line(output[idx])
        if txt:
            print(txt)  # pylint: disable=superfluous-parens
        return olines

    @staticmethod
    def show_iovar_definitions():
        """
        Write definitions of INPUT and OUTPUT variables to stdout.

        Parameters
        ----------
        none: void

        Returns
        -------
        nothing: void
        """
        ivd = ('**** IncomeTaxIO INPUT variables determined by INPUT file,\n'
               'which is a CSV-formatted text file whose name ends in .csv\n'
               'and whose column names include the Records.MUST_READ_VARS.\n')
        sys.stdout.write(ivd)
        ovd = ('**** IncomeTaxIO OUTPUT variables in Internet-TAXSIM format:\n'
               '[ 1] arbitrary id of income tax filing unit\n'
               '[ 2] calendar year of income tax filing\n'
               '[ 3] state code [ALWAYS ZERO]\n'
               '[ 4] federal income tax liability\n'
               '[ 5] state income tax liability [ALWAYS ZERO]\n'
               '[ 6] OASDI+HI payroll tax liability (sum of ee and er share)\n'
               '[ 7] marginal federal income tax rate\n'
               '[ 8] marginal state income tax rate [ALWAYS ZERO]\n'
               '[ 9] marginal payroll tax rate\n'
               '[10] federal adjusted gross income, AGI\n'
               '[11] unemployment (UI) benefits included in AGI\n'
               '[12] social security (OASDI) benefits included in AGI\n'
               '[13] [ALWAYS ZERO]\n'
               '[14] personal exemption after phase-out\n'
               '[15] phased-out (i.e., disallowed) personal exemption\n'
               '[16] phased-out (i.e., disallowed) itemized deduction\n'
               '[17] itemized deduction after phase-out '
               '(zero for non-itemizer)\n'
               '[18] federal regular taxable income\n'
               '[19] regular tax on regular taxable income '
               '(no special capital gains rates)\n'
               '     EXCEPT use special rates WHEN --exact OPTION SPECIFIED\n'
               '[20] [ALWAYS ZERO]\n'
               '[21] [ALWAYS ZERO]\n'
               '[22] child tax credit (adjusted)\n'
               '[23] child tax credit (refunded)\n'
               '[24] credit for child care expenses\n'
               '[25] federal earned income tax credit, EITC\n'
               '[26] federal AMT taxable income\n'
               '[27] federal AMT liability\n'
               '[28] federal income tax (excluding AMT) before credits\n')
        sys.stdout.write(ovd)<|MERGE_RESOLUTION|>--- conflicted
+++ resolved
@@ -179,41 +179,6 @@
         # set tax policy parameters to specified tax_year
         pol.set_year(tax_year)
         # read input file contents into Records object
-<<<<<<< HEAD
-        if blowup_input_data:
-            if self._reform:
-                if output_weights:
-                    recs = Records(data=input_data,
-                                   gfactors=growfactors_post,
-                                   exact_calculations=exact_calculations)
-                else:
-                    recs = Records(data=input_data,
-                                   gfactors=growfactors_post,
-                                   exact_calculations=exact_calculations,
-                                   weights=None)
-            else:  # if no reform
-                if output_weights:
-                    recs = Records(data=input_data,
-                                   gfactors=growfactors_pre,
-                                   exact_calculations=exact_calculations)
-                else:
-                    recs = Records(data=input_data,
-                                   gfactors=growfactors_pre,
-                                   exact_calculations=exact_calculations,
-                                   weights=None)
-        else:  # if no blowup of input data
-            if output_weights:
-                recs = Records(data=input_data,
-                               gfactors=None,
-                               exact_calculations=exact_calculations,
-                               start_year=tax_year)
-            else:
-                recs = Records(data=input_data,
-                               gfactors=None,
-                               exact_calculations=exact_calculations,
-                               weights=None,
-                               start_year=tax_year)
-=======
         if aging_input_data:
             recs = Records(data=input_data,
                            exact_calculations=exact_calculations)
@@ -224,7 +189,6 @@
                            adjust_ratios=None,
                            weights=None,
                            start_year=tax_year)
->>>>>>> 215d3cae
         # create Calculator object
         con = Consumption()
         con.update_consumption(con_d)
@@ -235,12 +199,7 @@
             self._calc_clp = Calculator(policy=clp, records=recs_clp,
                                         verbose=False,
                                         consumption=con,
-<<<<<<< HEAD
-                                        sync_years=blowup_input_data)
-=======
-                                        growth=gro,
                                         sync_years=aging_input_data)
->>>>>>> 215d3cae
             beh = Behavior()
             beh.update_behavior(beh_d)
             # Prevent both behavioral response and growdiff response
@@ -250,24 +209,13 @@
             self._calc = Calculator(policy=pol, records=recs,
                                     verbose=True,
                                     consumption=con,
-<<<<<<< HEAD
                                     behavior=beh,
-                                    sync_years=blowup_input_data)
-        else:  # if no reform
+                                    sync_years=aging_input_data)
+        else:
             self._calc = Calculator(policy=pol, records=recs,
                                     verbose=True,
                                     consumption=con,
-                                    sync_years=blowup_input_data)
-=======
-                                    growth=gro,
                                     sync_years=aging_input_data)
-        else:
-            self._calc = Calculator(policy=pol, records=recs,
-                                    verbose=True,
-                                    consumption=con,
-                                    growth=gro,
-                                    sync_years=aging_input_data)
->>>>>>> 215d3cae
 
     def tax_year(self):
         """
