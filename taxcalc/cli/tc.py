--- conflicted
+++ resolved
@@ -106,18 +106,6 @@
     # if --test option specified, conduct test and return appropriate retcode
     if args.test:
         _write_expected_test_output()
-<<<<<<< HEAD
-        tcio = TaxCalcIO(input_data=TEST_INPUT_FILENAME,
-                         tax_year=TEST_TAXYEAR,
-                         reform=None, assump=None)
-        tcio.init(input_data=TEST_INPUT_FILENAME,
-                  tax_year=TEST_TAXYEAR,
-                  reform=None, assump=None,
-                  growdiff_response=None,
-                  aging_input_data=False,
-                  exact_calculations=False)
-        tcio.analyze(writing_output_file=True)
-=======
         inputfn = TEST_INPUT_FILENAME
         taxyear = TEST_TAXYEAR
     else:
@@ -148,7 +136,6 @@
                  output_sqldb=args.sqldb)
     # compare test output with expected test output if --test option specified
     if args.test:
->>>>>>> 866f151b
         retcode = _compare_test_output_files()
         return retcode
     # conduct tax analysis
