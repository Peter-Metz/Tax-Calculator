<<<<<<< HEAD
TAXDIFF:ovar,#diffs,#1cdiffs,maxdiff[id]=  7     60     42     15.00 [9977]
TAXDIFF:ovar,#diffs,#1cdiffs,maxdiff[id]=  9      8      0      0.90 [1527]
=======
TAXDIFF:ovar,#diffs,#1cdiffs,maxdiff[id]=  7    494     62    -22.08 [25488]
      #big_vardiffs_with_big_inctax_diff=              308
>>>>>>> 6b88565a
TAXDIFF:ovar,#diffs,#1cdiffs,maxdiff[id]= 17    192      0  69000.00 [83852]
TAXDIFF:ovar,#diffs,#1cdiffs,maxdiff[id]= 18    192      0 -22600.00 [54933]
TAXDIFF:ovar,#diffs,#1cdiffs,maxdiff[id]= 19    320    128  -2495.00 [54933]
TAXDIFF:ovar,#diffs,#1cdiffs,maxdiff[id]= 22     35      0  -1385.00 [54933]
TAXDIFF:ovar,#diffs,#1cdiffs,maxdiff[id]= 24    643      0  -2100.00 [1135]
TAXDIFF:ovar,#diffs,#1cdiffs,maxdiff[id]= 25     49     49      0.01 [73428]
TAXDIFF:ovar,#diffs,#1cdiffs,maxdiff[id]= 26    336      0 -38000.00 [45174]
TAXDIFF:ovar,#diffs,#1cdiffs,maxdiff[id]= 27    661    661     -0.01 [123]
TAXDIFF:ovar,#diffs,#1cdiffs,maxdiff[id]= 28    264     86  -1385.00 [54933]
TAXDIFF:ovar,#diffs,#1cdiffs,maxdiff[id]=  4    744    744     -0.01 [33323]<|MERGE_RESOLUTION|>--- conflicted
+++ resolved
@@ -1,10 +1,5 @@
-<<<<<<< HEAD
-TAXDIFF:ovar,#diffs,#1cdiffs,maxdiff[id]=  7     60     42     15.00 [9977]
-TAXDIFF:ovar,#diffs,#1cdiffs,maxdiff[id]=  9      8      0      0.90 [1527]
-=======
 TAXDIFF:ovar,#diffs,#1cdiffs,maxdiff[id]=  7    494     62    -22.08 [25488]
       #big_vardiffs_with_big_inctax_diff=              308
->>>>>>> 6b88565a
 TAXDIFF:ovar,#diffs,#1cdiffs,maxdiff[id]= 17    192      0  69000.00 [83852]
 TAXDIFF:ovar,#diffs,#1cdiffs,maxdiff[id]= 18    192      0 -22600.00 [54933]
 TAXDIFF:ovar,#diffs,#1cdiffs,maxdiff[id]= 19    320    128  -2495.00 [54933]
