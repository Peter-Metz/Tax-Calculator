{
    "project_one_line": {
        "start_header": null,
        "end_header": null,
        "source": "https://github.com/open-source-economics/Tax-Calculator",
        "type": "html",
        "data": "<p>Federal Individual Income and Payroll Tax Microsimulation Model</p>"
    },
    "key_features": {
        "start_header": null,
        "end_header": null,
        "source": null,
        "type": null,
        "data": null
    },
    "project_overview": {
        "start_header": "What is Tax-Calculator?",
        "end_header": "Disclaimer",
        "source": "README.md",
        "type": "github_file",
        "data": null
    },
    "citation": {
        "start_header": "Citing Tax-Calculator",
        "end_header": null,
        "source": "README.md",
        "type": "github_file",
        "data": null
    },
    "license": {
        "start_header": null,
        "end_header": null,
        "source": "https://github.com/open-source-economics/Tax-Calculator/blob/master/LICENSE.md",
        "data": "<p>CC0 1.0 Universal (CC0 1.0) Public Domain Dedication",
        "type": "html"
    },
    "user_documentation": {
        "start_header": null,
        "end_header": null,
        "source": "http://open-source-economics.github.io/Tax-Calculator/index.html",
        "type": "html",
        "data": "<a href=\"http://open-source-economics.github.io/Tax-Calculator/index.html\">http://open-source-economics.github.io/Tax-Calculator/index.html</a>"
    },
    "user_changelog": {
        "start_header": null,
        "end_header": null,
        "source": null,
        "type": null,
        "data": null
    },
    "user_changelog_recent": {
        "start_header": null,
        "end_header": null,
        "source": "http://open-source-economics.github.io/Tax-Calculator/index.html#whatsnew",
        "type": "html",
        "data": "<a href=\"http://open-source-economics.github.io/Tax-Calculator/index.html#whatsnew\">http://open-source-economics.github.io/Tax-Calculator/index.html#whatsnew</a>"
    },
    "dev_changelog": {
<<<<<<< HEAD
        "start_header": null,
        "end_header": null,
        "source": null,
        "type": null,
=======
        "start_header": "TAX-CALCULATOR RELEASE HISTORY",
        "end_header": "2018-09-06 Release 0.20.3 : LAST RELEASE COMPATIBLE WITH PYTHON 2.7",
        "source": "RELEASES.md",
        "type": "github_file",
>>>>>>> d24f94f2
        "data": null
    },
    "disclaimer": {
        "start_header": "Disclaimer",
        "end_header": "Getting Started",
        "source": "README.md",
        "type": "github_file",
        "data": null
    },
    "user_case_studies": {
        "start_header": null,
        "end_header": null,
        "source": null,
        "type": null,
        "data": null
    },
    "project_roadmap": {
        "start_header": null,
        "end_header": null,
        "source": null,
        "type": null,
        "data": null
    },
    "contributor_overview": {
        "start_header": "Getting Started",
        "end_header": "Citing Tax-Calculator",
        "source": "README.md",
        "type": "github_file",
        "data": null
    },
    "contributor_guide": {
        "start_header": null,
        "end_header": null,
        "source": null,
        "type": "html",
        "data": "<a href=\"https://taxcalc.readthedocs.io/en/latest/contributor_guide.html\">https://taxcalc.readthedocs.io/en/latest/contributor_guide.html</a>"
    },
    "governance_overview": {
        "start_header": null,
        "end_header": null,
        "source": null,
        "type": null,
        "data": null
    },
    "public_funding": {
        "start_header": null,
        "end_header": null,
        "source": null,
        "type": null,
        "data": null
    },
    "link_to_webapp": {
        "data": "<a href=\"https://www.ospc.org/taxbrain/\">https://www.ospc.org/taxbrain/</a>",
        "source": null,
        "type": "html",
        "start_header": null,
        "end_header": null
    },
    "public_issue_tracker": {
        "start_header": null,
        "end_header": null,
        "data": "<a href=\"https://github.com/open-source-economics/Tax-Calculator/issues\">https://github.com/open-source-economics/Tax-Calculator/issues</a>",
        "source": null,
        "type": "html"
    },
    "public_qanda": {
        "start_header": null,
        "end_header": null,
        "data": "<a href=\"https://github.com/open-source-economics/Tax-Calculator/issues\">https://github.com/open-source-economics/Tax-Calculator/issues</a>",
        "source": null,
        "type": "html"
    },
    "core_maintainers": {
        "start_header": null,
        "end_header": null,
        "data": "<ul><li>Martin Holmer</li><li>Matt Jensen</li></ul>",
        "source": null,
        "type": "html"
    },
    "unit_test": {
        "start_header": null,
        "end_header": null,
        "data": "<a href=\"https://github.com/open-source-economics/Tax-Calculator/tree/master/taxcalc/tests\">https://github.com/open-source-economics/Tax-Calculator/tree/master/taxcalc/tests</a>",
        "source": "https://github.com/open-source-economics/Tax-Calculator/tree/master/taxcalc/tests",
        "type": "html"
    },
    "integration_test": {
        "start_header": null,
        "end_header": null,
        "data": "<a href=\"https://github.com/open-source-economics/Tax-Calculator/tree/master/taxcalc/tests\">https://github.com/open-source-economics/Tax-Calculator/tree/master/taxcalc/tests</a>",
        "source": "https://github.com/open-source-economics/Tax-Calculator/tree/master/taxcalc/tests",
        "type": "html"
    }
}<|MERGE_RESOLUTION|>--- conflicted
+++ resolved
@@ -56,17 +56,10 @@
         "data": "<a href=\"http://open-source-economics.github.io/Tax-Calculator/index.html#whatsnew\">http://open-source-economics.github.io/Tax-Calculator/index.html#whatsnew</a>"
     },
     "dev_changelog": {
-<<<<<<< HEAD
-        "start_header": null,
-        "end_header": null,
-        "source": null,
-        "type": null,
-=======
         "start_header": "TAX-CALCULATOR RELEASE HISTORY",
         "end_header": "2018-09-06 Release 0.20.3 : LAST RELEASE COMPATIBLE WITH PYTHON 2.7",
         "source": "RELEASES.md",
         "type": "github_file",
->>>>>>> d24f94f2
         "data": null
     },
     "disclaimer": {
